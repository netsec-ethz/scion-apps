// go run webapp.go -a 0.0.0.0 -p 8080 -r .

package main

import (
<<<<<<< HEAD
    "bufio"
    "bytes"
    "flag"
    "fmt"
    "html/template"
    "io"
    "io/ioutil"
    "net/http"
    "os"
    "os/exec"
    "path"
    "regexp"
    "strconv"
    "strings"
    "time"

    log "github.com/inconshreveable/log15"
    "github.com/kormat/fmt15"
    _ "github.com/mattn/go-sqlite3"
    lib "github.com/netsec-ethz/scion-apps/webapp/lib"
    model "github.com/netsec-ethz/scion-apps/webapp/models"
    . "github.com/netsec-ethz/scion-apps/webapp/util"
=======
	"bufio"
	"bytes"
	"flag"
	"fmt"
	"html/template"
	"io"
	"io/ioutil"
	"net/http"
	"os"
	"os/exec"
	"path"
	"regexp"
	"runtime"
	"strconv"
	"strings"
	"time"

	log "github.com/inconshreveable/log15"
	"github.com/kormat/fmt15"
	_ "github.com/mattn/go-sqlite3"
	lib "github.com/netsec-ethz/scion-apps/webapp/lib"
	model "github.com/netsec-ethz/scion-apps/webapp/models"
	. "github.com/netsec-ethz/scion-apps/webapp/util"
>>>>>>> f62c8b69
)

// browseRoot is browse-only, consider security (def: cwd)
var browseRoot = flag.String("r", ".",
    "Root path to browse from, CAUTION: read-access granted from -a and -p.")

// staticRoot for serving/writing static data (def: cwd)
var staticRoot = flag.String("s", ".",
    "Static path of web server files (local repo scion-apps/webapp).")

// cwdPath - this is where images are going, this is runtime (record, no settings)
var cwdPath = "."

var addr = flag.String("a", "127.0.0.1", "Address of server host.")
var port = flag.Int("p", 8000, "Port of server host.")
var cmdBufLen = 1024
var browserAddr = "127.0.0.1"
var rootmarker = ".webapp"
var myIa string
var id = "webapp"

// Ensures an inactive browser will end continuous testing
var maxContTimeout = time.Duration(10) * time.Minute

var bwRequest *http.Request
var bwActive bool
var bwInterval int
var bwTimeKeepAlive time.Time
var bwChanDone = make(chan bool)
var pathChoiceTimeout = time.Duration(1000) * time.Millisecond

var templates *template.Template

// Page holds default fields for html template expansion for each page.
type Page struct {
	Title string
	MyIA  string
}

func ensurePath(srcpath, staticDir string) string {
    dir := path.Join(srcpath, staticDir)
    if _, err := os.Stat(dir); os.IsNotExist(err) {
        os.Mkdir(dir, os.ModePerm)
    }
    return dir
}

func main() {
<<<<<<< HEAD
    flag.Parse()
    // correct static files are required for the app to serve them, else fail
    if _, err := os.Stat(path.Join(*staticRoot, "static")); os.IsNotExist(err) {
        log.Error("-s flag must be set with local repo: scion-apps/webapp")
        CheckFatal(err)
        return
    }

    // logging
    logDirPath := ensurePath(*staticRoot, "logs")
    log.Root().SetHandler(log.MultiHandler(
        log.LvlFilterHandler(log.LvlDebug,
            log.StreamHandler(os.Stderr, fmt15.Fmt15Format(fmt15.ColorMap))),
        log.LvlFilterHandler(log.LvlInfo,
            log.Must.FileHandler(path.Join(logDirPath, fmt.Sprintf("%s.log", id)),
                fmt15.Fmt15Format(nil)))))
    log.Info("======================> Webapp started")

    // prepare templates
    templates = prepareTemplates(*staticRoot)
    // open and manage database
    dbpath := path.Join(*staticRoot, "webapp.db")
    model.InitDB(dbpath)
    defer model.CloseDB()
    model.LoadDB()
    go model.MaintainDatabase()
    ensurePath(*staticRoot, "data")
    // generate client/server default
    lib.GenClientNodeDefaults(*staticRoot)
    lib.GenServerNodeDefaults(*staticRoot)
    myIa = lib.GetLocalIa()
    refreshRootDirectory()
    appsBuildCheck("bwtester")
    appsBuildCheck("camerapp")
    appsBuildCheck("sensorapp")

    serveExact("/favicon.ico", "./favicon.ico")
    http.HandleFunc("/", mainHandler)
    http.HandleFunc("/about", aboutHandler)
    http.HandleFunc("/apps", appsHandler)
    http.HandleFunc("/astopo", astopoHandler)
    http.HandleFunc("/crt", crtHandler)
    http.HandleFunc("/trc", trcHandler)
    fsStatic := http.FileServer(http.Dir(path.Join(*staticRoot, "static")))
    http.Handle("/static/", http.StripPrefix("/static/", fsStatic))
    fsData := http.FileServer(http.Dir(path.Join(*staticRoot, "data")))
    http.Handle("/data/", http.StripPrefix("/data/", fsData))
    fsFileBrowser := http.FileServer(http.Dir(*browseRoot))
    http.Handle("/files/", http.StripPrefix("/files/", fsFileBrowser))

    http.HandleFunc("/command", commandHandler)
    http.HandleFunc("/imglast", findImageHandler)
    http.HandleFunc("/txtlast", lib.FindImageInfoHandler)
    http.HandleFunc("/getnodes", getNodesHandler)
    http.HandleFunc("/getbwbytime", getBwByTimeHandler)
    http.HandleFunc("/healthcheck", healthCheckHandler)
    http.HandleFunc("/dirview", dirViewHandler)

    //ported from scion-viz
    http.HandleFunc("/config", lib.ConfigHandler)
    http.HandleFunc("/labels", lib.LabelsHandler)
    http.HandleFunc("/locations", lib.LocationsHandler)
    http.HandleFunc("/geolocate", lib.GeolocateHandler)
    http.HandleFunc("/getpathtopo", lib.PathTopoHandler)
    http.HandleFunc("/getastopo", lib.AsTopoHandler)
    http.HandleFunc("/getcrt", lib.CrtHandler)
    http.HandleFunc("/gettrc", lib.TrcHandler)

    log.Info(fmt.Sprintf("Browser access: at http://%s:%d.", browserAddr, *port))
    log.Info("File browser root:", "root", *browseRoot)
    log.Info(fmt.Sprintf("Listening on %s:%d...", *addr, *port))
    err := http.ListenAndServe(fmt.Sprintf("%s:%d", *addr, *port), logRequestHandler(http.DefaultServeMux))
    CheckFatal(err)
=======
	flag.Parse()
	_, srcfile, _, _ := runtime.Caller(0)
	srcpath = path.Dir(srcfile)

	// logging
	logDirPath := path.Join(srcpath, "logs")
	if _, err := os.Stat(logDirPath); os.IsNotExist(err) {
		os.Mkdir(logDirPath, os.ModePerm)
	}
	log.Root().SetHandler(log.MultiHandler(
		log.LvlFilterHandler(log.LvlDebug,
			log.StreamHandler(os.Stderr, fmt15.Fmt15Format(fmt15.ColorMap))),
		log.LvlFilterHandler(log.LvlInfo,
			log.Must.FileHandler(path.Join(logDirPath, fmt.Sprintf("%s.log", id)),
				fmt15.Fmt15Format(nil)))))
	log.Info("======================> Webapp started")

	// prepare templates
	templates = prepareTemplates(srcpath)
	// open and manage database
	dbpath := path.Join(srcpath, "webapp.db")
	model.InitDB(dbpath)
	defer model.CloseDB()
	model.LoadDB()
	go model.MaintainDatabase()
	dataDirPath := path.Join(srcpath, "data")
	if _, err := os.Stat(dataDirPath); os.IsNotExist(err) {
		os.Mkdir(dataDirPath, os.ModePerm)
	}
	// generate client/server default
	lib.GenClientNodeDefaults(srcpath)
	lib.GenServerNodeDefaults(srcpath)
	myIa = lib.GetLocalIa()
	refreshRootDirectory()
	appsBuildCheck("bwtester")
	appsBuildCheck("camerapp")
	appsBuildCheck("sensorapp")

	serveExact("/favicon.ico", "./favicon.ico")
	http.HandleFunc("/", mainHandler)
	http.HandleFunc("/about", aboutHandler)
	http.HandleFunc("/apps", appsHandler)
	http.HandleFunc("/astopo", astopoHandler)
	http.HandleFunc("/crt", crtHandler)
	http.HandleFunc("/trc", trcHandler)
	fsStatic := http.FileServer(http.Dir(path.Join(srcpath, "static")))
	http.Handle("/static/", http.StripPrefix("/static/", fsStatic))
	fsImageFetcher := http.FileServer(http.Dir("."))
	http.Handle("/images/", http.StripPrefix("/images/", fsImageFetcher))
	fsFileBrowser := http.FileServer(http.Dir(*root))
	http.Handle("/files/", http.StripPrefix("/files/", fsFileBrowser))

	http.HandleFunc("/command", commandHandler)
	http.HandleFunc("/imglast", findImageHandler)
	http.HandleFunc("/txtlast", lib.FindImageInfoHandler)
	http.HandleFunc("/getnodes", getNodesHandler)
	http.HandleFunc("/getbwbytime", getBwByTimeHandler)
	http.HandleFunc("/healthcheck", healthCheckHandler)
	http.HandleFunc("/dirview", dirViewHandler)

	//ported from scion-viz
	http.HandleFunc("/config", lib.ConfigHandler)
	http.HandleFunc("/labels", lib.LabelsHandler)
	http.HandleFunc("/locations", lib.LocationsHandler)
	http.HandleFunc("/geolocate", lib.GeolocateHandler)
	http.HandleFunc("/getpathtopo", lib.PathTopoHandler)
	http.HandleFunc("/getastopo", lib.AsTopoHandler)
	http.HandleFunc("/getcrt", lib.CrtHandler)
	http.HandleFunc("/gettrc", lib.TrcHandler)

	log.Info(fmt.Sprintf("Browser access: at http://%s:%d.", browserAddr, *port))
	log.Info("File browser root:", "root", *root)
	log.Info(fmt.Sprintf("Listening on %s:%d...", *addr, *port))
	err := http.ListenAndServe(fmt.Sprintf("%s:%d", *addr, *port), logRequestHandler(http.DefaultServeMux))
	CheckFatal(err)
>>>>>>> f62c8b69
}

func logRequestHandler(handler http.Handler) http.Handler {
	return http.HandlerFunc(func(w http.ResponseWriter, r *http.Request) {
		log.Info(fmt.Sprintf("%s %s %s", r.RemoteAddr, r.Method, r.URL))
		handler.ServeHTTP(w, r)
	})
}

func prepareTemplates(srcpath string) *template.Template {
	return template.Must(template.ParseFiles(
		path.Join(srcpath, "template/index.html"),
		path.Join(srcpath, "template/header.html"),
		path.Join(srcpath, "template/footer.html"),
		path.Join(srcpath, "template/files.html"),
		path.Join(srcpath, "template/error.html"),
		path.Join(srcpath, "template/health.html"),
		path.Join(srcpath, "template/about.html"),
		path.Join(srcpath, "template/astopo.html"),
		path.Join(srcpath, "template/crt.html"),
		path.Join(srcpath, "template/trc.html"),
	))
}

func serveExact(pattern string, filename string) {
	http.HandleFunc(pattern, func(w http.ResponseWriter, r *http.Request) {
		http.ServeFile(w, r, filename)
	})
}

func display(w http.ResponseWriter, tmpl string, data interface{}) {
	templates.ExecuteTemplate(w, tmpl, data)
}

func mainHandler(w http.ResponseWriter, r *http.Request) {
	if r.URL.Path != "/" {
		errorHandler(w, r, http.StatusNotFound)
		return
	}
	display(w, "health", &Page{Title: "SCIONLab Health", MyIA: myIa})
}

func errorHandler(w http.ResponseWriter, r *http.Request, status int) {
	w.WriteHeader(status)
	display(w, "error", &Page{Title: "SCIONLab Error", MyIA: myIa})
}

func dirViewHandler(w http.ResponseWriter, r *http.Request) {
	display(w, "dirview", &Page{Title: "SCIONLab Files", MyIA: myIa})
}

func aboutHandler(w http.ResponseWriter, r *http.Request) {
	display(w, "about", &Page{Title: "SCIONLab About", MyIA: myIa})
}

func appsHandler(w http.ResponseWriter, r *http.Request) {
	display(w, "apps", &Page{Title: "SCIONLab Apps", MyIA: myIa})
}

func astopoHandler(w http.ResponseWriter, r *http.Request) {
	display(w, "astopo", &Page{Title: "SCIONLab AS Topology", MyIA: myIa})
}

func crtHandler(w http.ResponseWriter, r *http.Request) {
	display(w, "crt", &Page{Title: "SCIONLab Cert", MyIA: myIa})
}

func trcHandler(w http.ResponseWriter, r *http.Request) {
	display(w, "trc", &Page{Title: "SCIONLab TRC", MyIA: myIa})
}

func parseRequest2BwtestItem(r *http.Request, appSel string) (*model.BwTestItem, string) {
	d := new(model.BwTestItem)
	d.SIa = r.PostFormValue("ia_ser")
	d.CIa = r.PostFormValue("ia_cli")
	d.SAddr = r.PostFormValue("addr_ser")
	d.CAddr = r.PostFormValue("addr_cli")
	d.SPort, _ = strconv.Atoi(r.PostFormValue("port_ser"))
	d.CPort, _ = strconv.Atoi(r.PostFormValue("port_cli"))
	addlOpt := r.PostFormValue("addlOpt")
	if appSel == "bwtester" {
		d.CSDuration, _ = strconv.Atoi(r.PostFormValue("dial-cs-sec"))
		d.CSPktSize, _ = strconv.Atoi(r.PostFormValue("dial-cs-size"))
		d.CSPackets, _ = strconv.Atoi(r.PostFormValue("dial-cs-pkt"))
		d.CSBandwidth = d.CSPackets * d.CSPktSize / d.CSDuration * 8
		d.CSDuration = d.CSDuration * 1000 // final storage in ms
		d.SCDuration, _ = strconv.Atoi(r.PostFormValue("dial-sc-sec"))
		d.SCPktSize, _ = strconv.Atoi(r.PostFormValue("dial-sc-size"))
		d.SCPackets, _ = strconv.Atoi(r.PostFormValue("dial-sc-pkt"))
		d.SCBandwidth = d.SCPackets * d.SCPktSize / d.SCDuration * 8
		d.SCDuration = d.SCDuration * 1000 // final storage in ms
	}
	return d, addlOpt
}

func parseBwTest2Cmd(d *model.BwTestItem, appSel string, pathStr string) []string {
	var command []string
	binname := getClientLocationBin(appSel)
	switch appSel {
	case "bwtester", "camerapp", "sensorapp":
		optClient := fmt.Sprintf("-c=%s,[%s]:%d", d.CIa, d.CAddr, d.CPort)
		optServer := fmt.Sprintf("-s=%s,[%s]:%d", d.SIa, d.SAddr, d.SPort)
		command = append(command, binname, optServer, optClient)
		if appSel == "bwtester" {
			bwCS := fmt.Sprintf("-cs=%d,%d,%d,%dbps", d.CSDuration/1000, d.CSPktSize,
				d.CSPackets, d.CSBandwidth)
			bwSC := fmt.Sprintf("-sc=%d,%d,%d,%dbps", d.SCDuration/1000, d.SCPktSize,
				d.SCPackets, d.SCBandwidth)
			command = append(command, bwCS, bwSC)
			if len(pathStr) > 0 {
				// if path choice provided, use interactive mode
				command = append(command, "-i")
			}
		}
	}
	isdCli, _ := strconv.Atoi(strings.Split(d.CIa, "-")[0])
	if isdCli < 16 {
		// -sciondFromIA is better for localhost testing, with test isds
		command = append(command, "-sciondFromIA")
	}
	return command
}

// Handles parsing SCION addresses to execute client app and write results.
func commandHandler(w http.ResponseWriter, r *http.Request) {
	// always parse forms for new/update cmd params
	r.ParseForm()
	appSel := r.PostFormValue("apps")
	continuous, _ := strconv.ParseBool(r.PostFormValue("continuous"))
	interval, _ := strconv.Atoi(r.PostFormValue("interval"))
	if appSel == "" {
		fmt.Fprintf(w, "Unknown SCION client app. Is one selected?")
		return
	}
	if continuous || bwActive {
		// continuous run
		bwTimeKeepAlive = time.Now()
		bwRequest = r
		bwInterval = interval
		if !bwActive {
			// run continuous goroutine
			bwActive = true
			go continuousBwTest()
		} else {
			// continuous goroutine running?
			if continuous {
				// update it
				log.Info("Updating continuous bwtest...")
			} else {
				// end it
				bwActive = false
			}
		}
	} else {
		// single run
		executeCommand(w, r)
	}
}

func continuousBwTest() {
	log.Info("Starting continuous bwtest...")
	defer func() {
		log.Info("Ending continuous bwtest...")
	}()
	for bwActive {
		timeUserIdle := time.Since(bwTimeKeepAlive)
		if timeUserIdle > maxContTimeout {
			log.Warn("Last browser keep-alive expired ", "maxContTimeout", maxContTimeout)
			bwActive = false
			break
		}
		r := bwRequest
		start := time.Now()
		executeCommand(nil, r)

		// block on cmd output finish
		<-bwChanDone
		end := time.Now()
		elapsed := end.Sub(start)
		interval := time.Duration(bwInterval) * time.Second
		// determine sleep interval based on actual test duration
		remaining := time.Duration(0)
		if interval > elapsed {
			remaining = interval - elapsed
		}
		log.Info(fmt.Sprintf("Test took %d ms, sleeping for remaining interval: %d ms",
			elapsed.Nanoseconds()/1e6, remaining.Nanoseconds()/1e6))
		time.Sleep(remaining)
	}
}

func executeCommand(w http.ResponseWriter, r *http.Request) {
	r.ParseForm()
	appSel := r.PostFormValue("apps")
	pathStr := r.PostFormValue("pathStr")
	d, addlOpt := parseRequest2BwtestItem(r, appSel)
	command := parseBwTest2Cmd(d, appSel, pathStr)
	command = append(command, addlOpt)

	// execute scion go client app with client/server commands
	log.Info("Executing:", "command", strings.Join(command, " "))
	cmd := exec.Command(command[0], command[1:]...)

	log.Info("Chosen Path:", "pathStr", pathStr)

	cmd.Stderr = os.Stderr
	stdin, err := cmd.StdinPipe()
	CheckError(err)
	stdout, err := cmd.StdoutPipe()
	CheckError(err)
	reader := bufio.NewReader(stdout)

	err = cmd.Start()
	if err != nil {
		fmt.Fprintf(os.Stderr, "Failed to start err=%v", err)
	}
	go writeCmdOutput(w, reader, stdin, d, appSel, pathStr, cmd)
	cmd.Wait()
}

func appsBuildCheck(app string) {
	binname := getClientLocationBin(app)
	installpath := path.Join(lib.GOPATH, "bin", binname)
	// check for install, and install only if needed
	if _, err := os.Stat(installpath); os.IsNotExist(err) {
		filepath := getClientLocationSrc(app)
		cmd := exec.Command("go", "install")
		cmd.Dir = path.Dir(filepath)
		log.Info(fmt.Sprintf("Installing %s...", filepath))
		var stdout, stderr bytes.Buffer
		cmd.Stdout = &stdout
		cmd.Stderr = &stderr
		err := cmd.Run()
		CheckError(err)
		outStr, errStr := string(stdout.Bytes()), string(stderr.Bytes())
		if len(outStr) > 0 {
			log.Info(outStr)
		}
		if len(errStr) > 0 {
			log.Error(errStr)
		}
	} else {
		log.Info(fmt.Sprintf("Existing install, found %s...", app))
	}
}

// Parses html selection and returns name of app binary.
func getClientLocationBin(app string) string {
	var binname string
	switch app {
	case "sensorapp":
		binname = "sensorfetcher"
	case "camerapp":
		binname = "imagefetcher"
	case "bwtester":
		binname = "bwtestclient"
	}
	return binname
}

// Parses html selection and returns location of app source.
func getClientLocationSrc(app string) string {
	slroot := "src/github.com/netsec-ethz/scion-apps"
	var filepath string
	switch app {
	case "sensorapp":
		filepath = path.Join(lib.GOPATH, slroot, "sensorapp/sensorfetcher/sensorfetcher.go")
	case "camerapp":
		filepath = path.Join(lib.GOPATH, slroot, "camerapp/imagefetcher/imagefetcher.go")
	case "bwtester":
		filepath = path.Join(lib.GOPATH, slroot, "bwtester/bwtestclient/bwtestclient.go")
	}
	return filepath
}

// Handles piping command line output to logs, database, and http response writer.
func writeCmdOutput(w http.ResponseWriter, reader io.Reader, stdin io.WriteCloser, d *model.BwTestItem, appSel string, pathStr string, cmd *exec.Cmd) {
<<<<<<< HEAD
    // regex to find matching path in interactive mode
    var errMsg string
    // reAvailPath := `(?i:\[ *[0-9]*\] hops:)`
    reAvailPath := `(?i:available paths to)`
    rePathStr := `\[(.*?)\].*` + regexp.QuoteMeta(pathStr)
    interactive := len(pathStr) > 0
    if interactive {
        log.Info("Searching:", "regex", rePathStr)
    }
    start := time.Now()

    defer func() {
        // monitor end of test here
        go func() { bwChanDone <- true }()
    }()

    pathsAvail := false
    jsonBuf := []byte(``)
    scanner := bufio.NewScanner(reader)
    for scanner.Scan() {
        // read each line from stdout
        line := scanner.Text()
        log.Info(line)

        jsonBuf = append(jsonBuf, []byte(line+"\n")...)
        // http write response
        if w != nil {
            w.Write([]byte(line + "\n"))
        }

        if interactive {
            // To prevent indefinite wait for stdin when no match is found, timeout
            match, _ := regexp.MatchString(reAvailPath, line)
            if match {
                pathsAvail = match
                // start stdin wait timer
                go func() {
                    time.Sleep(pathChoiceTimeout)
                    if pathsAvail {
                        // no match found by timeout, kill, throw err
                        errMsg = "Path no longer available: " + pathStr
                        log.Warn(errMsg)
                        log.Info("Terminating app...", "appSel", appSel)
                        err := cmd.Process.Kill()
                        CheckError(err)
                    }
                }()
            }
            // search stdout for matching path
            match, _ = regexp.MatchString(rePathStr, line)
            if match {
                pathsAvail = false
                // write matching number to stdin
                re := regexp.MustCompile(rePathStr)
                num := re.FindStringSubmatch(line)[1]
                pathNum, _ := strconv.Atoi(strings.TrimSpace(num))
                answer := fmt.Sprintf("%d\n", pathNum)
                log.Info("Writing stdin:", "answer", answer)
                stdin.Write([]byte(answer))
            }
        }
    }

    if appSel == "bwtester" {
        // parse bwtester data/error
        lib.ExtractBwtestRespData(string(jsonBuf), d, start)
        if len(errMsg) > 0 {
            d.Error = errMsg
        }
        // store in database
        model.StoreBwTestItem(d)
        lib.WriteBwtestCsv(d, *staticRoot)
    }
}

func healthCheckHandler(w http.ResponseWriter, r *http.Request) {
    lib.HealthCheckHandler(w, r, *staticRoot)
}

func getBwByTimeHandler(w http.ResponseWriter, r *http.Request) {
    lib.GetBwByTimeHandler(w, r, bwActive, *staticRoot)
=======
	// regex to find matching path in interactive mode
	var errMsg string
	// reAvailPath := `(?i:\[ *[0-9]*\] hops:)`
	reAvailPath := `(?i:available paths to)`
	rePathStr := `\[(.*?)\].*` + regexp.QuoteMeta(pathStr)
	interactive := len(pathStr) > 0
	if interactive {
		log.Info("Searching:", "regex", rePathStr)
	}
	start := time.Now()

	defer func() {
		// monitor end of test here
		go func() { bwChanDone <- true }()
	}()

	pathsAvail := false
	jsonBuf := []byte(``)
	scanner := bufio.NewScanner(reader)
	for scanner.Scan() {
		// read each line from stdout
		line := scanner.Text()
		log.Info(line)

		jsonBuf = append(jsonBuf, []byte(line+"\n")...)
		// http write response
		if w != nil {
			w.Write([]byte(line + "\n"))
		}

		if interactive {
			// To prevent indefinite wait for stdin when no match is found, timeout
			match, _ := regexp.MatchString(reAvailPath, line)
			if match {
				pathsAvail = match
				// start stdin wait timer
				go func() {
					time.Sleep(pathChoiceTimeout)
					if pathsAvail {
						// no match found by timeout, kill, throw err
						errMsg = "Path no longer available: " + pathStr
						log.Warn(errMsg)
						log.Info("Terminating app...", "appSel", appSel)
						err := cmd.Process.Kill()
						CheckError(err)
					}
				}()
			}
			// search stdout for matching path
			match, _ = regexp.MatchString(rePathStr, line)
			if match {
				pathsAvail = false
				// write matching number to stdin
				re := regexp.MustCompile(rePathStr)
				num := re.FindStringSubmatch(line)[1]
				pathNum, _ := strconv.Atoi(strings.TrimSpace(num))
				answer := fmt.Sprintf("%d\n", pathNum)
				log.Info("Writing stdin:", "answer", answer)
				stdin.Write([]byte(answer))
			}
		}
	}

	if appSel == "bwtester" {
		// parse bwtester data/error
		lib.ExtractBwtestRespData(string(jsonBuf), d, start)
		if len(errMsg) > 0 {
			d.Error = errMsg
		}
		// store in database
		model.StoreBwTestItem(d)
		lib.WriteBwtestCsv(d, srcpath)
	}
}

func healthCheckHandler(w http.ResponseWriter, r *http.Request) {
	lib.HealthCheckHandler(w, r, srcpath)
}

func getBwByTimeHandler(w http.ResponseWriter, r *http.Request) {
	lib.GetBwByTimeHandler(w, r, bwActive, srcpath)
>>>>>>> f62c8b69
}

// Handles locating most recent image formatting it for graphic display in response.
func findImageHandler(w http.ResponseWriter, r *http.Request) {
	lib.FindImageHandler(w, r, browserAddr, *port)
}

func getNodesHandler(w http.ResponseWriter, r *http.Request) {
<<<<<<< HEAD
    lib.GetNodesHandler(w, r, *staticRoot)
=======
	lib.GetNodesHandler(w, r, srcpath)
>>>>>>> f62c8b69
}

// Used to workaround cache-control issues by ensuring root specified by user
// has updated last modified date by writing a .webapp file
func refreshRootDirectory() {
<<<<<<< HEAD
    cliFp := path.Join(*staticRoot, *browseRoot, rootmarker)
    err := ioutil.WriteFile(cliFp, []byte(``), 0644)
    CheckError(err)
=======
	cliFp := path.Join(srcpath, *root, rootmarker)
	err := ioutil.WriteFile(cliFp, []byte(``), 0644)
	CheckError(err)
>>>>>>> f62c8b69
}

// FileBrowseResponseWriter holds modified response headers
type FileBrowseResponseWriter struct {
	http.ResponseWriter
}

// WriteHeader prevents caching directory listings based on directory last modified date.
// This is especially a problem in Chrome, and can serve the browser stale listings.
func (w FileBrowseResponseWriter) WriteHeader(code int) {
	if code == 200 {
		w.Header().Add("Cache-Control", "no-cache, no-store, must-revalidate, proxy-revalidate")
	}
	w.ResponseWriter.WriteHeader(code)
}

// Handles custom filtering of file browsing content
func fileBrowseHandler(h http.Handler) http.Handler {
	return http.HandlerFunc(func(w http.ResponseWriter, r *http.Request) {
		rw := FileBrowseResponseWriter{w}
		h.ServeHTTP(rw, r)
	})
}<|MERGE_RESOLUTION|>--- conflicted
+++ resolved
@@ -3,30 +3,6 @@
 package main
 
 import (
-<<<<<<< HEAD
-    "bufio"
-    "bytes"
-    "flag"
-    "fmt"
-    "html/template"
-    "io"
-    "io/ioutil"
-    "net/http"
-    "os"
-    "os/exec"
-    "path"
-    "regexp"
-    "strconv"
-    "strings"
-    "time"
-
-    log "github.com/inconshreveable/log15"
-    "github.com/kormat/fmt15"
-    _ "github.com/mattn/go-sqlite3"
-    lib "github.com/netsec-ethz/scion-apps/webapp/lib"
-    model "github.com/netsec-ethz/scion-apps/webapp/models"
-    . "github.com/netsec-ethz/scion-apps/webapp/util"
-=======
 	"bufio"
 	"bytes"
 	"flag"
@@ -39,7 +15,6 @@
 	"os/exec"
 	"path"
 	"regexp"
-	"runtime"
 	"strconv"
 	"strings"
 	"time"
@@ -50,16 +25,15 @@
 	lib "github.com/netsec-ethz/scion-apps/webapp/lib"
 	model "github.com/netsec-ethz/scion-apps/webapp/models"
 	. "github.com/netsec-ethz/scion-apps/webapp/util"
->>>>>>> f62c8b69
 )
 
 // browseRoot is browse-only, consider security (def: cwd)
 var browseRoot = flag.String("r", ".",
-    "Root path to browse from, CAUTION: read-access granted from -a and -p.")
+	"Root path to browse from, CAUTION: read-access granted from -a and -p.")
 
 // staticRoot for serving/writing static data (def: cwd)
 var staticRoot = flag.String("s", ".",
-    "Static path of web server files (local repo scion-apps/webapp).")
+	"Static path of web server files (local repo scion-apps/webapp).")
 
 // cwdPath - this is where images are going, this is runtime (record, no settings)
 var cwdPath = "."
@@ -91,98 +65,24 @@
 }
 
 func ensurePath(srcpath, staticDir string) string {
-    dir := path.Join(srcpath, staticDir)
-    if _, err := os.Stat(dir); os.IsNotExist(err) {
-        os.Mkdir(dir, os.ModePerm)
-    }
-    return dir
+	dir := path.Join(srcpath, staticDir)
+	if _, err := os.Stat(dir); os.IsNotExist(err) {
+		os.Mkdir(dir, os.ModePerm)
+	}
+	return dir
 }
 
 func main() {
-<<<<<<< HEAD
-    flag.Parse()
-    // correct static files are required for the app to serve them, else fail
-    if _, err := os.Stat(path.Join(*staticRoot, "static")); os.IsNotExist(err) {
-        log.Error("-s flag must be set with local repo: scion-apps/webapp")
-        CheckFatal(err)
-        return
-    }
-
-    // logging
-    logDirPath := ensurePath(*staticRoot, "logs")
-    log.Root().SetHandler(log.MultiHandler(
-        log.LvlFilterHandler(log.LvlDebug,
-            log.StreamHandler(os.Stderr, fmt15.Fmt15Format(fmt15.ColorMap))),
-        log.LvlFilterHandler(log.LvlInfo,
-            log.Must.FileHandler(path.Join(logDirPath, fmt.Sprintf("%s.log", id)),
-                fmt15.Fmt15Format(nil)))))
-    log.Info("======================> Webapp started")
-
-    // prepare templates
-    templates = prepareTemplates(*staticRoot)
-    // open and manage database
-    dbpath := path.Join(*staticRoot, "webapp.db")
-    model.InitDB(dbpath)
-    defer model.CloseDB()
-    model.LoadDB()
-    go model.MaintainDatabase()
-    ensurePath(*staticRoot, "data")
-    // generate client/server default
-    lib.GenClientNodeDefaults(*staticRoot)
-    lib.GenServerNodeDefaults(*staticRoot)
-    myIa = lib.GetLocalIa()
-    refreshRootDirectory()
-    appsBuildCheck("bwtester")
-    appsBuildCheck("camerapp")
-    appsBuildCheck("sensorapp")
-
-    serveExact("/favicon.ico", "./favicon.ico")
-    http.HandleFunc("/", mainHandler)
-    http.HandleFunc("/about", aboutHandler)
-    http.HandleFunc("/apps", appsHandler)
-    http.HandleFunc("/astopo", astopoHandler)
-    http.HandleFunc("/crt", crtHandler)
-    http.HandleFunc("/trc", trcHandler)
-    fsStatic := http.FileServer(http.Dir(path.Join(*staticRoot, "static")))
-    http.Handle("/static/", http.StripPrefix("/static/", fsStatic))
-    fsData := http.FileServer(http.Dir(path.Join(*staticRoot, "data")))
-    http.Handle("/data/", http.StripPrefix("/data/", fsData))
-    fsFileBrowser := http.FileServer(http.Dir(*browseRoot))
-    http.Handle("/files/", http.StripPrefix("/files/", fsFileBrowser))
-
-    http.HandleFunc("/command", commandHandler)
-    http.HandleFunc("/imglast", findImageHandler)
-    http.HandleFunc("/txtlast", lib.FindImageInfoHandler)
-    http.HandleFunc("/getnodes", getNodesHandler)
-    http.HandleFunc("/getbwbytime", getBwByTimeHandler)
-    http.HandleFunc("/healthcheck", healthCheckHandler)
-    http.HandleFunc("/dirview", dirViewHandler)
-
-    //ported from scion-viz
-    http.HandleFunc("/config", lib.ConfigHandler)
-    http.HandleFunc("/labels", lib.LabelsHandler)
-    http.HandleFunc("/locations", lib.LocationsHandler)
-    http.HandleFunc("/geolocate", lib.GeolocateHandler)
-    http.HandleFunc("/getpathtopo", lib.PathTopoHandler)
-    http.HandleFunc("/getastopo", lib.AsTopoHandler)
-    http.HandleFunc("/getcrt", lib.CrtHandler)
-    http.HandleFunc("/gettrc", lib.TrcHandler)
-
-    log.Info(fmt.Sprintf("Browser access: at http://%s:%d.", browserAddr, *port))
-    log.Info("File browser root:", "root", *browseRoot)
-    log.Info(fmt.Sprintf("Listening on %s:%d...", *addr, *port))
-    err := http.ListenAndServe(fmt.Sprintf("%s:%d", *addr, *port), logRequestHandler(http.DefaultServeMux))
-    CheckFatal(err)
-=======
 	flag.Parse()
-	_, srcfile, _, _ := runtime.Caller(0)
-	srcpath = path.Dir(srcfile)
+	// correct static files are required for the app to serve them, else fail
+	if _, err := os.Stat(path.Join(*staticRoot, "static")); os.IsNotExist(err) {
+		log.Error("-s flag must be set with local repo: scion-apps/webapp")
+		CheckFatal(err)
+		return
+	}
 
 	// logging
-	logDirPath := path.Join(srcpath, "logs")
-	if _, err := os.Stat(logDirPath); os.IsNotExist(err) {
-		os.Mkdir(logDirPath, os.ModePerm)
-	}
+	logDirPath := ensurePath(*staticRoot, "logs")
 	log.Root().SetHandler(log.MultiHandler(
 		log.LvlFilterHandler(log.LvlDebug,
 			log.StreamHandler(os.Stderr, fmt15.Fmt15Format(fmt15.ColorMap))),
@@ -192,20 +92,17 @@
 	log.Info("======================> Webapp started")
 
 	// prepare templates
-	templates = prepareTemplates(srcpath)
+	templates = prepareTemplates(*staticRoot)
 	// open and manage database
-	dbpath := path.Join(srcpath, "webapp.db")
+	dbpath := path.Join(*staticRoot, "webapp.db")
 	model.InitDB(dbpath)
 	defer model.CloseDB()
 	model.LoadDB()
 	go model.MaintainDatabase()
-	dataDirPath := path.Join(srcpath, "data")
-	if _, err := os.Stat(dataDirPath); os.IsNotExist(err) {
-		os.Mkdir(dataDirPath, os.ModePerm)
-	}
+	ensurePath(*staticRoot, "data")
 	// generate client/server default
-	lib.GenClientNodeDefaults(srcpath)
-	lib.GenServerNodeDefaults(srcpath)
+	lib.GenClientNodeDefaults(*staticRoot)
+	lib.GenServerNodeDefaults(*staticRoot)
 	myIa = lib.GetLocalIa()
 	refreshRootDirectory()
 	appsBuildCheck("bwtester")
@@ -219,11 +116,11 @@
 	http.HandleFunc("/astopo", astopoHandler)
 	http.HandleFunc("/crt", crtHandler)
 	http.HandleFunc("/trc", trcHandler)
-	fsStatic := http.FileServer(http.Dir(path.Join(srcpath, "static")))
+	fsStatic := http.FileServer(http.Dir(path.Join(*staticRoot, "static")))
 	http.Handle("/static/", http.StripPrefix("/static/", fsStatic))
-	fsImageFetcher := http.FileServer(http.Dir("."))
-	http.Handle("/images/", http.StripPrefix("/images/", fsImageFetcher))
-	fsFileBrowser := http.FileServer(http.Dir(*root))
+	fsData := http.FileServer(http.Dir(path.Join(*staticRoot, "data")))
+	http.Handle("/data/", http.StripPrefix("/data/", fsData))
+	fsFileBrowser := http.FileServer(http.Dir(*browseRoot))
 	http.Handle("/files/", http.StripPrefix("/files/", fsFileBrowser))
 
 	http.HandleFunc("/command", commandHandler)
@@ -245,11 +142,10 @@
 	http.HandleFunc("/gettrc", lib.TrcHandler)
 
 	log.Info(fmt.Sprintf("Browser access: at http://%s:%d.", browserAddr, *port))
-	log.Info("File browser root:", "root", *root)
+	log.Info("File browser root:", "root", *browseRoot)
 	log.Info(fmt.Sprintf("Listening on %s:%d...", *addr, *port))
 	err := http.ListenAndServe(fmt.Sprintf("%s:%d", *addr, *port), logRequestHandler(http.DefaultServeMux))
 	CheckFatal(err)
->>>>>>> f62c8b69
 }
 
 func logRequestHandler(handler http.Handler) http.Handler {
@@ -527,89 +423,6 @@
 
 // Handles piping command line output to logs, database, and http response writer.
 func writeCmdOutput(w http.ResponseWriter, reader io.Reader, stdin io.WriteCloser, d *model.BwTestItem, appSel string, pathStr string, cmd *exec.Cmd) {
-<<<<<<< HEAD
-    // regex to find matching path in interactive mode
-    var errMsg string
-    // reAvailPath := `(?i:\[ *[0-9]*\] hops:)`
-    reAvailPath := `(?i:available paths to)`
-    rePathStr := `\[(.*?)\].*` + regexp.QuoteMeta(pathStr)
-    interactive := len(pathStr) > 0
-    if interactive {
-        log.Info("Searching:", "regex", rePathStr)
-    }
-    start := time.Now()
-
-    defer func() {
-        // monitor end of test here
-        go func() { bwChanDone <- true }()
-    }()
-
-    pathsAvail := false
-    jsonBuf := []byte(``)
-    scanner := bufio.NewScanner(reader)
-    for scanner.Scan() {
-        // read each line from stdout
-        line := scanner.Text()
-        log.Info(line)
-
-        jsonBuf = append(jsonBuf, []byte(line+"\n")...)
-        // http write response
-        if w != nil {
-            w.Write([]byte(line + "\n"))
-        }
-
-        if interactive {
-            // To prevent indefinite wait for stdin when no match is found, timeout
-            match, _ := regexp.MatchString(reAvailPath, line)
-            if match {
-                pathsAvail = match
-                // start stdin wait timer
-                go func() {
-                    time.Sleep(pathChoiceTimeout)
-                    if pathsAvail {
-                        // no match found by timeout, kill, throw err
-                        errMsg = "Path no longer available: " + pathStr
-                        log.Warn(errMsg)
-                        log.Info("Terminating app...", "appSel", appSel)
-                        err := cmd.Process.Kill()
-                        CheckError(err)
-                    }
-                }()
-            }
-            // search stdout for matching path
-            match, _ = regexp.MatchString(rePathStr, line)
-            if match {
-                pathsAvail = false
-                // write matching number to stdin
-                re := regexp.MustCompile(rePathStr)
-                num := re.FindStringSubmatch(line)[1]
-                pathNum, _ := strconv.Atoi(strings.TrimSpace(num))
-                answer := fmt.Sprintf("%d\n", pathNum)
-                log.Info("Writing stdin:", "answer", answer)
-                stdin.Write([]byte(answer))
-            }
-        }
-    }
-
-    if appSel == "bwtester" {
-        // parse bwtester data/error
-        lib.ExtractBwtestRespData(string(jsonBuf), d, start)
-        if len(errMsg) > 0 {
-            d.Error = errMsg
-        }
-        // store in database
-        model.StoreBwTestItem(d)
-        lib.WriteBwtestCsv(d, *staticRoot)
-    }
-}
-
-func healthCheckHandler(w http.ResponseWriter, r *http.Request) {
-    lib.HealthCheckHandler(w, r, *staticRoot)
-}
-
-func getBwByTimeHandler(w http.ResponseWriter, r *http.Request) {
-    lib.GetBwByTimeHandler(w, r, bwActive, *staticRoot)
-=======
 	// regex to find matching path in interactive mode
 	var errMsg string
 	// reAvailPath := `(?i:\[ *[0-9]*\] hops:)`
@@ -681,17 +494,16 @@
 		}
 		// store in database
 		model.StoreBwTestItem(d)
-		lib.WriteBwtestCsv(d, srcpath)
+		lib.WriteBwtestCsv(d, *staticRoot)
 	}
 }
 
 func healthCheckHandler(w http.ResponseWriter, r *http.Request) {
-	lib.HealthCheckHandler(w, r, srcpath)
+	lib.HealthCheckHandler(w, r, *staticRoot)
 }
 
 func getBwByTimeHandler(w http.ResponseWriter, r *http.Request) {
-	lib.GetBwByTimeHandler(w, r, bwActive, srcpath)
->>>>>>> f62c8b69
+	lib.GetBwByTimeHandler(w, r, bwActive, *staticRoot)
 }
 
 // Handles locating most recent image formatting it for graphic display in response.
@@ -700,25 +512,15 @@
 }
 
 func getNodesHandler(w http.ResponseWriter, r *http.Request) {
-<<<<<<< HEAD
-    lib.GetNodesHandler(w, r, *staticRoot)
-=======
-	lib.GetNodesHandler(w, r, srcpath)
->>>>>>> f62c8b69
+	lib.GetNodesHandler(w, r, *staticRoot)
 }
 
 // Used to workaround cache-control issues by ensuring root specified by user
 // has updated last modified date by writing a .webapp file
 func refreshRootDirectory() {
-<<<<<<< HEAD
-    cliFp := path.Join(*staticRoot, *browseRoot, rootmarker)
-    err := ioutil.WriteFile(cliFp, []byte(``), 0644)
-    CheckError(err)
-=======
-	cliFp := path.Join(srcpath, *root, rootmarker)
+	cliFp := path.Join(*staticRoot, *browseRoot, rootmarker)
 	err := ioutil.WriteFile(cliFp, []byte(``), 0644)
 	CheckError(err)
->>>>>>> f62c8b69
 }
 
 // FileBrowseResponseWriter holds modified response headers
