--- conflicted
+++ resolved
@@ -369,14 +369,9 @@
 		optCount := fmt.Sprintf("-c=%d", d.Count)
 		optTimeout := fmt.Sprintf("-timeout=%fs", d.Timeout)
 		optInterval := fmt.Sprintf("-interval=%fs", d.Interval)
-<<<<<<< HEAD
-		command = append(command, installpath, optApp, optRemote, optLocal, optCount, optTimeout, optInterval)
-		isdCli, _ = strconv.Atoi(strings.Split(d.CIa, "-")[0])
-=======
 		optSciond := fmt.Sprintf("-sciond=%s", settings.SDAddress)
 		command = append(command, installpath,
 			optApp, optRemote, optCount, optTimeout, optInterval, optSciond)
->>>>>>> 260d0fa9
 
 	case "traceroute":
 		d, ok := dOrinial.(model.TracerouteItem)
@@ -387,25 +382,13 @@
 		optApp := "tr"
 		optRemote := fmt.Sprintf("-remote=%s,[%s]", d.SIa, d.SAddr)
 		optTimeout := fmt.Sprintf("-timeout=%fs", d.Timeout)
-<<<<<<< HEAD
-		command = append(command, installpath, optApp, optRemote, optLocal, optTimeout)
-		isdCli, _ = strconv.Atoi(strings.Split(d.CIa, "-")[0])
-=======
 		optSciond := fmt.Sprintf("-sciond=%s", settings.SDAddress)
 		command = append(command, installpath, optApp, optRemote, optTimeout, optSciond)
->>>>>>> 260d0fa9
 	}
 
 	if len(pathStr) > 0 {
 		// if path choice provided, use interactive mode
 		command = append(command, "-i")
-<<<<<<< HEAD
-	}
-	if isdCli < 16 {
-		// -sciondFromIA is better for localhost testing, with test isds
-		command = append(command, "-sciondFromIA")
-=======
->>>>>>> 260d0fa9
 	}
 	return command
 }
