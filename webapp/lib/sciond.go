--- conflicted
+++ resolved
@@ -50,12 +50,7 @@
 var cGeoLoc string
 
 func returnError(w http.ResponseWriter, err error) {
-<<<<<<< HEAD
-	log.Error("Error:", "err", err)
-	fmt.Fprintf(w, `{"err":`+strconv.Quote(err.Error())+`}`)
-=======
 	fmt.Fprint(w, `{"err":`+strconv.Quote(err.Error())+`}`)
->>>>>>> 260d0fa9
 }
 
 func returnPathHandler(w http.ResponseWriter, pathJSON []byte, segJSON []byte, err error) {
