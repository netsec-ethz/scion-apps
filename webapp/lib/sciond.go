package lib

import (
<<<<<<< HEAD
    "bytes"
    "context"
    "encoding/json"
    "fmt"
    "io"
    "io/ioutil"
    "net/http"
    "os"
    "path"
    "path/filepath"
    "runtime"
    "strconv"
    "strings"

    log "github.com/inconshreveable/log15"
    pathdb "github.com/netsec-ethz/scion-apps/webapp/models/path"
    . "github.com/netsec-ethz/scion-apps/webapp/util"
    "github.com/scionproto/scion/go/lib/addr"
    "github.com/scionproto/scion/go/lib/common"
    "github.com/scionproto/scion/go/lib/sciond"
    "github.com/scionproto/scion/go/lib/snet"
    "github.com/scionproto/scion/go/lib/spath/spathmeta"
    "github.com/scionproto/scion/go/proto"
=======
	"bytes"
	"context"
	"encoding/json"
	"fmt"
	"io/ioutil"
	"net/http"
	"path"
	"path/filepath"
	"runtime"
	"strconv"
	"strings"

	log "github.com/inconshreveable/log15"
	. "github.com/netsec-ethz/scion-apps/webapp/util"
	"github.com/scionproto/scion/go/lib/addr"
	"github.com/scionproto/scion/go/lib/common"
	"github.com/scionproto/scion/go/lib/sciond"
	"github.com/scionproto/scion/go/lib/snet"
	"github.com/scionproto/scion/go/lib/spath/spathmeta"
	"github.com/scionproto/scion/go/proto"
>>>>>>> bcfb86d2
)

// Configuations to save. Zeroing out any of these placeholders will cause the
// webserver to request a fresh external copy to keep locally.
var cConfig string
var cLabels string
var cNodes string
var cGeoLoc string

func returnError(w http.ResponseWriter, err error) {
	fmt.Fprintf(w, `{"err":`+strconv.Quote(err.Error())+`}`)
}

// sciond data sources and calls

// PathTopoHandler handles requests for paths, returning results from sciond.
func PathTopoHandler(w http.ResponseWriter, r *http.Request) {
<<<<<<< HEAD
    r.ParseForm()
    SIa := r.PostFormValue("ia_ser")
    CIa := r.PostFormValue("ia_cli")
    SAddr := r.PostFormValue("addr_ser")
    CAddr := r.PostFormValue("addr_cli")
    SPort, _ := strconv.Atoi(r.PostFormValue("port_ser"))
    CPort, _ := strconv.Atoi(r.PostFormValue("port_cli"))

    optClient := fmt.Sprintf("%s,[%s]:%d", CIa, CAddr, CPort)
    optServer := fmt.Sprintf("%s,[%s]:%d", SIa, SAddr, SPort)
    clientCCAddr, _ := snet.AddrFromString(optClient)
    serverCCAddr, _ := snet.AddrFromString(optServer)

    if snet.DefNetwork == nil {
        dispatcherPath := "/run/shm/dispatcher/default.sock"

        var sciondPath string
        isdCli, _ := strconv.Atoi(strings.Split(CIa, "-")[0])
        if isdCli < 16 {
            sciondPath = sciond.GetDefaultSCIONDPath(&clientCCAddr.IA)
        } else {
            sciondPath = sciond.GetDefaultSCIONDPath(nil)
        }

        err := snet.Init(clientCCAddr.IA, sciondPath, dispatcherPath)
        if CheckError(err) {
            returnError(w, err)
            return
        }
    }

    paths := getPaths(*clientCCAddr, *serverCCAddr)
    if len(paths) == 0 {
        returnError(w, fmt.Errorf("No paths from %s to %s", clientCCAddr.IA,
            serverCCAddr.IA))
        return
    }

    jsonPathInfo, _ := json.Marshal(paths)
    log.Debug("PathTopoHandler:", "jsonPathInfo", string(jsonPathInfo))

    // load segments from paths database
    var dbSrcFile = findDBFilename(clientCCAddr.IA)
    dbTmpFile := copyDBToTemp(dbSrcFile)
    // since http.ListenAndServe() blocks, ensure we generate a local db object
    // which will live only during the http call
    db := pathdb.InitDB(dbTmpFile)
    defer func() {
        pathdb.CloseDB(db)
        removeAllDir(filepath.Dir(dbTmpFile))
    }()
    segTypes := pathdb.ReadSegTypesAll(db)
    segments := pathdb.ReadSegmentsAll(db, segTypes)

    jsonSegsInfo, _ := json.Marshal(segments)
    log.Debug("PathTopoHandler:", "jsonSegsInfo", string(jsonSegsInfo))

    fmt.Fprintf(w, fmt.Sprintf(`{"paths":%s,"segments":%s}`,
        jsonPathInfo, jsonSegsInfo))
}

func findDBFilename(ia addr.IA) string {
    filenames, err := filepath.Glob(filepath.Join(
        GOPATH, SCIONROOT, "gen-cache", "ps*path.db"))
    CheckError(err)
    if len(filenames) == 1 {
        return filenames[0]
    }
    pathDBFileName := fmt.Sprintf("ps%s-1.path.db", ia.FileFmt(false))
    return filepath.Join(GOPATH, SCIONROOT, "gen-cache", pathDBFileName)
}

// returns the name of the created file
func copyDBToTemp(filename string) string {
    copyOneFile := func(dstDir, srcFileName string) error {
        src, err := os.Open(srcFileName)
        if CheckError(err) {
            return fmt.Errorf("Cannot open %s: %v", srcFileName, err)
        }
        defer src.Close()
        dstFilename := filepath.Join(dstDir, filepath.Base(srcFileName))
        dst, err := os.Create(dstFilename)
        if CheckError(err) {
            return fmt.Errorf("Cannot open %s: %v", dstFilename, err)
        }
        defer dst.Close()
        _, err = io.Copy(dst, src)
        if CheckError(err) {
            return fmt.Errorf("Cannot copy %s to %s: %v", srcFileName, dstFilename, err.Error())
        }
        return nil
    }
    dirName, err := ioutil.TempDir("/tmp", "sciond_dump")
    if CheckError(err) {
        return err.Error()
    }

    err = copyOneFile(dirName, filename)
    if CheckError(err) {
        fmt.Fprintf(os.Stderr, "No panic: %v", err)
    }
    err = copyOneFile(dirName, filename+"-wal")
    CheckError(err)
    return filepath.Join(dirName, filepath.Base(filename))
}

func removeAllDir(dirName string) {
    err := os.RemoveAll(dirName)
    CheckError(err)
=======
	r.ParseForm()
	SIa := r.PostFormValue("ia_ser")
	CIa := r.PostFormValue("ia_cli")
	SAddr := r.PostFormValue("addr_ser")
	CAddr := r.PostFormValue("addr_cli")
	SPort, _ := strconv.Atoi(r.PostFormValue("port_ser"))
	CPort, _ := strconv.Atoi(r.PostFormValue("port_cli"))

	optClient := fmt.Sprintf("%s,[%s]:%d", CIa, CAddr, CPort)
	optServer := fmt.Sprintf("%s,[%s]:%d", SIa, SAddr, SPort)
	clientCCAddr, _ := snet.AddrFromString(optClient)
	serverCCAddr, _ := snet.AddrFromString(optServer)

	if snet.DefNetwork == nil {
		dispatcherPath := "/run/shm/dispatcher/default.sock"

		var sciondPath string
		isdCli, _ := strconv.Atoi(strings.Split(CIa, "-")[0])
		if isdCli < 16 {
			sciondPath = sciond.GetDefaultSCIONDPath(&clientCCAddr.IA)
		} else {
			sciondPath = sciond.GetDefaultSCIONDPath(nil)
		}

		err := snet.Init(clientCCAddr.IA, sciondPath, dispatcherPath)
		if CheckError(err) {
			returnError(w, err)
			return
		}
	}

	paths := getPaths(*clientCCAddr, *serverCCAddr)
	if len(paths) == 0 {
		returnError(w, fmt.Errorf("No paths from %s to %s", clientCCAddr.IA,
			serverCCAddr.IA))
		return
	}

	jsonPathInfo, _ := json.Marshal(paths)
	log.Debug("PathTopoHandler:", "jsonPathInfo", string(jsonPathInfo))

	fmt.Fprintf(w, fmt.Sprintf(`{"paths":%s}`, jsonPathInfo))
>>>>>>> bcfb86d2
}

func getPaths(local snet.Addr, remote snet.Addr) []*spathmeta.AppPath {
	pathMgr := snet.DefNetwork.PathResolver()
	pathSet := pathMgr.Query(context.Background(), local.IA, remote.IA)
	var appPaths []*spathmeta.AppPath
	for _, path := range pathSet {
		appPaths = append(appPaths, path)
	}
	return appPaths
}

// AsTopoHandler handles requests for AS data, returning results from sciond.
func AsTopoHandler(w http.ResponseWriter, r *http.Request) {
	r.ParseForm()
	CIa := r.PostFormValue("src")
	ia, err := addr.IAFromString(CIa)
	if CheckError(err) {
		returnError(w, err)
		return
	}
	if snet.DefNetwork == nil {
		dispatcherPath := "/run/shm/dispatcher/default.sock"

		var sciondPath string
		isdCli, _ := strconv.Atoi(strings.Split(CIa, "-")[0])
		if isdCli < 16 {
			sciondPath = sciond.GetDefaultSCIONDPath(&ia)
		} else {
			sciondPath = sciond.GetDefaultSCIONDPath(nil)
		}

		err := snet.Init(ia, sciondPath, dispatcherPath)
		if CheckError(err) {
			returnError(w, err)
			return
		}
	}

	c := snet.DefNetwork.Sciond()

	asir, err := c.ASInfo(context.Background(), addr.IA{})
	if CheckError(err) {
		returnError(w, err)
		return
	}
	ajsonInfo, _ := json.Marshal(asir)
	log.Debug("AsTopoHandler:", "ajsonInfo", string(ajsonInfo))

	ifirs, err := c.IFInfo(context.Background(), []common.IFIDType{})
	if CheckError(err) {
		returnError(w, err)
		return
	}
	ijsonInfo, _ := json.Marshal(ifirs)
	log.Debug("AsTopoHandler:", "ijsonInfo", string(ijsonInfo))

	svcirs, err := c.SVCInfo(context.Background(), []proto.ServiceType{
		proto.ServiceType_bs, proto.ServiceType_ps, proto.ServiceType_cs,
		proto.ServiceType_sb, proto.ServiceType_sig, proto.ServiceType_ds})
	if CheckError(err) {
		returnError(w, err)
		return
	}
	sjsonInfo, _ := json.Marshal(svcirs)
	log.Debug("AsTopoHandler:", "sjsonInfo", string(sjsonInfo))

	fmt.Fprintf(w, fmt.Sprintf(`{"as_info":%s,"if_info":%s,"svc_info":%s}`,
		ajsonInfo, ijsonInfo, sjsonInfo))
}

// TrcHandler handles requests for all local trust root data.
func TrcHandler(w http.ResponseWriter, r *http.Request) {
	r.ParseForm()
	CIa := r.PostFormValue("src")
	raw, err := loadJSONCerts(CIa, "*.trc")
	if CheckError(err) {
		returnError(w, err)
		return
	}
	log.Debug("TrcHandler:", "trcInfo", string(raw))
	fmt.Fprintf(w, string(raw))
}

// CrtHandler handles requests for all local certificate data.
func CrtHandler(w http.ResponseWriter, r *http.Request) {
	r.ParseForm()
	CIa := r.PostFormValue("src")
	raw, err := loadJSONCerts(CIa, "*.crt")
	if CheckError(err) {
		returnError(w, err)
		return
	}
	log.Debug("CrtHandler:", "crtInfo", string(raw))
	fmt.Fprintf(w, string(raw))
}

func loadJSONCerts(src, pattern string) ([]byte, error) {
	ia, err := addr.IAFromString(src)
	if err != nil {
		return nil, err
	}
	certDir := path.Join(GOPATH, SCIONROOT,
		fmt.Sprintf("gen/ISD%d/AS%s/endhost/certs", ia.I, ia.A.FileFmt()))
	cacheDir := path.Join(GOPATH, SCIONROOT, "gen-cache")
	files, err := filepath.Glob(fmt.Sprintf("%s/%s", certDir, pattern))
	if err != nil {
		return nil, err
	}
	cachedFiles, err := filepath.Glob(fmt.Sprintf("%s/%s", cacheDir, pattern))
	if err != nil {
		return nil, err
	}
	filesJSON, _ := loadJSONFiles(files)
	cachedJSON, _ := loadJSONFiles(cachedFiles)

	jsonBuf := []byte(`{ `)
	jsonBuf = append(jsonBuf, filesJSON...)
	if len(filesJSON) > 0 && len(cachedJSON) > 0 {
		jsonBuf = append(jsonBuf, []byte(`, `)...)
	}
	if len(cachedJSON) > 0 {
		jsonBuf = append(jsonBuf, []byte(`"Cache": {`)...)
		jsonBuf = append(jsonBuf, cachedJSON...)
		jsonBuf = append(jsonBuf, []byte(` }`)...)
	}
	jsonBuf = append(jsonBuf, []byte(`}`)...)

	return jsonBuf, nil
}

func loadJSONFiles(files []string) ([]byte, error) {
	idx := 0
	var jsonBuf []byte
	for _, file := range files {
		raw, err := ioutil.ReadFile(file)
		if err != nil {
			return nil, err
		}
		// concat raw files...
		if idx > 0 {
			jsonBuf = append(jsonBuf, []byte(`, `)...)
		}
		jsonBuf = append(jsonBuf, []byte(`"`+filepath.Base(file)+`": `)...)
		jsonBuf = append(jsonBuf, raw...)
		idx++
	}
	return jsonBuf, nil
}

// remote data files and services

// ConfigHandler handles requests for configurable, centralized data sources.
func ConfigHandler(w http.ResponseWriter, r *http.Request) {
	r.ParseForm()
	debug, _ := strconv.ParseBool(strings.Join(r.Form["debug"], ""))
	projectID := "my-project-1470640410708"
	url := fmt.Sprintf("https://%s.appspot.com/getconfig", projectID)
	if len(cConfig) == 0 {
		if debug {
			raw := loadTestFile("tests/asviz/config-d.json")
			cConfig = string(raw)
		} else {
			buf := new(bytes.Buffer)
			resp, err := http.Post(url, "application/json", buf)
			if CheckError(err) {
				returnError(w, err)
				return
			}
			defer resp.Body.Close()
			body, _ := ioutil.ReadAll(resp.Body)
			cConfig = string(body)
		}
		log.Debug("ConfigHandler:", "cached", cConfig)
	}
	fmt.Fprintf(w, cConfig)
}

// LabelsHandler handles AS label requests, using exernal request when needed.
func LabelsHandler(w http.ResponseWriter, r *http.Request) {
	r.ParseForm()
	debug, _ := strconv.ParseBool(strings.Join(r.Form["debug"], ""))
	url := strings.Join(r.Form["labels_json_url"], "")
	if len(cLabels) == 0 {
		if debug {
			raw := loadTestFile("tests/asviz/labels-d.json")
			cLabels = string(raw)
		} else {
			resp, err := http.Get(url)
			if CheckError(err) {
				returnError(w, err)
				return
			}
			defer resp.Body.Close()
			body, _ := ioutil.ReadAll(resp.Body)
			cLabels = string(body)
		}
		log.Debug("LabelsHandler:", "cached", cLabels)
	}
	fmt.Fprintf(w, cLabels)
}

// LocationsHandler handles AS location requests, using exernal request when needed.
func LocationsHandler(w http.ResponseWriter, r *http.Request) {
	r.ParseForm()
	debug, _ := strconv.ParseBool(strings.Join(r.Form["debug"], ""))
	url := strings.Join(r.Form["nodes_xml_url"], "")
	if len(cNodes) == 0 {
		if debug {
			raw := loadTestFile("tests/asviz/nodes-d.xml")
			cNodes = string(raw)
		} else {
			resp, err := http.Get(url)
			if CheckError(err) {
				returnError(w, err)
				return
			}
			defer resp.Body.Close()
			body, _ := ioutil.ReadAll(resp.Body)
			cNodes = string(body)
		}
		log.Debug("LocationsHandler:", "cached", cNodes)
	}
	fmt.Fprintf(w, cNodes)
}

// GeolocateHandler handles geolocation requests, using exernal request when needed.
func GeolocateHandler(w http.ResponseWriter, r *http.Request) {
	r.ParseForm()
	debug, _ := strconv.ParseBool(strings.Join(r.Form["debug"], ""))
	geoAPIKey := strings.Join(r.Form["google_geolocation_apikey"], "")
	url := fmt.Sprintf(
		"https://www.googleapis.com/geolocation/v1/geolocate?key=%s", geoAPIKey)
	if len(cGeoLoc) == 0 {
		if debug {
			raw := loadTestFile("tests/asviz/geolocate-d.json")
			cGeoLoc = string(raw)
		} else {
			buf := new(bytes.Buffer)
			resp, err := http.Post(url, "application/json", buf)
			if CheckError(err) {
				returnError(w, err)
				return
			}
			defer resp.Body.Close()
			body, _ := ioutil.ReadAll(resp.Body)
			cGeoLoc = string(body)
		}
		log.Debug("GeolocateHandler:", "cached", cGeoLoc)
	}
	fmt.Fprintf(w, cGeoLoc)
}

func loadTestFile(testpath string) []byte {
	_, srcfile, _, _ := runtime.Caller(0)
	srcpath := path.Dir(srcfile)

	var fp = path.Join(srcpath, "..", testpath)
	raw, err := ioutil.ReadFile(fp)
	CheckError(err)
	return raw
}<|MERGE_RESOLUTION|>--- conflicted
+++ resolved
@@ -1,37 +1,14 @@
 package lib
 
 import (
-<<<<<<< HEAD
-    "bytes"
-    "context"
-    "encoding/json"
-    "fmt"
-    "io"
-    "io/ioutil"
-    "net/http"
-    "os"
-    "path"
-    "path/filepath"
-    "runtime"
-    "strconv"
-    "strings"
-
-    log "github.com/inconshreveable/log15"
-    pathdb "github.com/netsec-ethz/scion-apps/webapp/models/path"
-    . "github.com/netsec-ethz/scion-apps/webapp/util"
-    "github.com/scionproto/scion/go/lib/addr"
-    "github.com/scionproto/scion/go/lib/common"
-    "github.com/scionproto/scion/go/lib/sciond"
-    "github.com/scionproto/scion/go/lib/snet"
-    "github.com/scionproto/scion/go/lib/spath/spathmeta"
-    "github.com/scionproto/scion/go/proto"
-=======
 	"bytes"
 	"context"
 	"encoding/json"
 	"fmt"
+	"io"
 	"io/ioutil"
 	"net/http"
+	"os"
 	"path"
 	"path/filepath"
 	"runtime"
@@ -39,6 +16,7 @@
 	"strings"
 
 	log "github.com/inconshreveable/log15"
+	pathdb "github.com/netsec-ethz/scion-apps/webapp/models/path"
 	. "github.com/netsec-ethz/scion-apps/webapp/util"
 	"github.com/scionproto/scion/go/lib/addr"
 	"github.com/scionproto/scion/go/lib/common"
@@ -46,7 +24,6 @@
 	"github.com/scionproto/scion/go/lib/snet"
 	"github.com/scionproto/scion/go/lib/spath/spathmeta"
 	"github.com/scionproto/scion/go/proto"
->>>>>>> bcfb86d2
 )
 
 // Configuations to save. Zeroing out any of these placeholders will cause the
@@ -64,117 +41,6 @@
 
 // PathTopoHandler handles requests for paths, returning results from sciond.
 func PathTopoHandler(w http.ResponseWriter, r *http.Request) {
-<<<<<<< HEAD
-    r.ParseForm()
-    SIa := r.PostFormValue("ia_ser")
-    CIa := r.PostFormValue("ia_cli")
-    SAddr := r.PostFormValue("addr_ser")
-    CAddr := r.PostFormValue("addr_cli")
-    SPort, _ := strconv.Atoi(r.PostFormValue("port_ser"))
-    CPort, _ := strconv.Atoi(r.PostFormValue("port_cli"))
-
-    optClient := fmt.Sprintf("%s,[%s]:%d", CIa, CAddr, CPort)
-    optServer := fmt.Sprintf("%s,[%s]:%d", SIa, SAddr, SPort)
-    clientCCAddr, _ := snet.AddrFromString(optClient)
-    serverCCAddr, _ := snet.AddrFromString(optServer)
-
-    if snet.DefNetwork == nil {
-        dispatcherPath := "/run/shm/dispatcher/default.sock"
-
-        var sciondPath string
-        isdCli, _ := strconv.Atoi(strings.Split(CIa, "-")[0])
-        if isdCli < 16 {
-            sciondPath = sciond.GetDefaultSCIONDPath(&clientCCAddr.IA)
-        } else {
-            sciondPath = sciond.GetDefaultSCIONDPath(nil)
-        }
-
-        err := snet.Init(clientCCAddr.IA, sciondPath, dispatcherPath)
-        if CheckError(err) {
-            returnError(w, err)
-            return
-        }
-    }
-
-    paths := getPaths(*clientCCAddr, *serverCCAddr)
-    if len(paths) == 0 {
-        returnError(w, fmt.Errorf("No paths from %s to %s", clientCCAddr.IA,
-            serverCCAddr.IA))
-        return
-    }
-
-    jsonPathInfo, _ := json.Marshal(paths)
-    log.Debug("PathTopoHandler:", "jsonPathInfo", string(jsonPathInfo))
-
-    // load segments from paths database
-    var dbSrcFile = findDBFilename(clientCCAddr.IA)
-    dbTmpFile := copyDBToTemp(dbSrcFile)
-    // since http.ListenAndServe() blocks, ensure we generate a local db object
-    // which will live only during the http call
-    db := pathdb.InitDB(dbTmpFile)
-    defer func() {
-        pathdb.CloseDB(db)
-        removeAllDir(filepath.Dir(dbTmpFile))
-    }()
-    segTypes := pathdb.ReadSegTypesAll(db)
-    segments := pathdb.ReadSegmentsAll(db, segTypes)
-
-    jsonSegsInfo, _ := json.Marshal(segments)
-    log.Debug("PathTopoHandler:", "jsonSegsInfo", string(jsonSegsInfo))
-
-    fmt.Fprintf(w, fmt.Sprintf(`{"paths":%s,"segments":%s}`,
-        jsonPathInfo, jsonSegsInfo))
-}
-
-func findDBFilename(ia addr.IA) string {
-    filenames, err := filepath.Glob(filepath.Join(
-        GOPATH, SCIONROOT, "gen-cache", "ps*path.db"))
-    CheckError(err)
-    if len(filenames) == 1 {
-        return filenames[0]
-    }
-    pathDBFileName := fmt.Sprintf("ps%s-1.path.db", ia.FileFmt(false))
-    return filepath.Join(GOPATH, SCIONROOT, "gen-cache", pathDBFileName)
-}
-
-// returns the name of the created file
-func copyDBToTemp(filename string) string {
-    copyOneFile := func(dstDir, srcFileName string) error {
-        src, err := os.Open(srcFileName)
-        if CheckError(err) {
-            return fmt.Errorf("Cannot open %s: %v", srcFileName, err)
-        }
-        defer src.Close()
-        dstFilename := filepath.Join(dstDir, filepath.Base(srcFileName))
-        dst, err := os.Create(dstFilename)
-        if CheckError(err) {
-            return fmt.Errorf("Cannot open %s: %v", dstFilename, err)
-        }
-        defer dst.Close()
-        _, err = io.Copy(dst, src)
-        if CheckError(err) {
-            return fmt.Errorf("Cannot copy %s to %s: %v", srcFileName, dstFilename, err.Error())
-        }
-        return nil
-    }
-    dirName, err := ioutil.TempDir("/tmp", "sciond_dump")
-    if CheckError(err) {
-        return err.Error()
-    }
-
-    err = copyOneFile(dirName, filename)
-    if CheckError(err) {
-        fmt.Fprintf(os.Stderr, "No panic: %v", err)
-    }
-    err = copyOneFile(dirName, filename+"-wal")
-    CheckError(err)
-    return filepath.Join(dirName, filepath.Base(filename))
-}
-
-func removeAllDir(dirName string) {
-    err := os.RemoveAll(dirName)
-    CheckError(err)
-=======
 	r.ParseForm()
 	SIa := r.PostFormValue("ia_ser")
 	CIa := r.PostFormValue("ia_cli")
@@ -216,8 +82,74 @@
 	jsonPathInfo, _ := json.Marshal(paths)
 	log.Debug("PathTopoHandler:", "jsonPathInfo", string(jsonPathInfo))
 
-	fmt.Fprintf(w, fmt.Sprintf(`{"paths":%s}`, jsonPathInfo))
->>>>>>> bcfb86d2
+	// load segments from paths database
+	var dbSrcFile = findDBFilename(clientCCAddr.IA)
+	dbTmpFile := copyDBToTemp(dbSrcFile)
+	// since http.ListenAndServe() blocks, ensure we generate a local db object
+	// which will live only during the http call
+	db := pathdb.InitDB(dbTmpFile)
+	defer func() {
+		pathdb.CloseDB(db)
+		removeAllDir(filepath.Dir(dbTmpFile))
+	}()
+	segTypes := pathdb.ReadSegTypesAll(db)
+	segments := pathdb.ReadSegmentsAll(db, segTypes)
+
+	jsonSegsInfo, _ := json.Marshal(segments)
+	log.Debug("PathTopoHandler:", "jsonSegsInfo", string(jsonSegsInfo))
+
+	fmt.Fprintf(w, fmt.Sprintf(`{"paths":%s,"segments":%s}`,
+		jsonPathInfo, jsonSegsInfo))
+}
+
+func findDBFilename(ia addr.IA) string {
+	filenames, err := filepath.Glob(filepath.Join(
+		GOPATH, SCIONROOT, "gen-cache", "ps*path.db"))
+	CheckError(err)
+	if len(filenames) == 1 {
+		return filenames[0]
+	}
+	pathDBFileName := fmt.Sprintf("ps%s-1.path.db", ia.FileFmt(false))
+	return filepath.Join(GOPATH, SCIONROOT, "gen-cache", pathDBFileName)
+}
+
+// returns the name of the created file
+func copyDBToTemp(filename string) string {
+	copyOneFile := func(dstDir, srcFileName string) error {
+		src, err := os.Open(srcFileName)
+		if CheckError(err) {
+			return fmt.Errorf("Cannot open %s: %v", srcFileName, err)
+		}
+		defer src.Close()
+		dstFilename := filepath.Join(dstDir, filepath.Base(srcFileName))
+		dst, err := os.Create(dstFilename)
+		if CheckError(err) {
+			return fmt.Errorf("Cannot open %s: %v", dstFilename, err)
+		}
+		defer dst.Close()
+		_, err = io.Copy(dst, src)
+		if CheckError(err) {
+			return fmt.Errorf("Cannot copy %s to %s: %v", srcFileName, dstFilename, err.Error())
+		}
+		return nil
+	}
+	dirName, err := ioutil.TempDir("/tmp", "sciond_dump")
+	if CheckError(err) {
+		return err.Error()
+	}
+
+	err = copyOneFile(dirName, filename)
+	if CheckError(err) {
+		fmt.Fprintf(os.Stderr, "No panic: %v", err)
+	}
+	err = copyOneFile(dirName, filename+"-wal")
+	CheckError(err)
+	return filepath.Join(dirName, filepath.Base(filename))
+}
+
+func removeAllDir(dirName string) {
+	err := os.RemoveAll(dirName)
+	CheckError(err)
 }
 
 func getPaths(local snet.Addr, remote snet.Addr) []*spathmeta.AppPath {
