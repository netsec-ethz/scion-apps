package lib

import (
	"bytes"
	"encoding/json"
	"fmt"
	"io/ioutil"
	"net/http"
	"os/exec"
	"path"
	"path/filepath"
	"strings"
	"time"

	log "github.com/inconshreveable/log15"
	. "github.com/netsec-ethz/scion-apps/webapp/util"
)

var defFileHealthCheck = "tests/health/default.json"
var resFileHealthCheck = "data/healthcheck-result.json"
var healthCheckTimeout = time.Duration(60) * time.Second

// DefTests holds the JSON array for all health checks.
type DefTests struct {
	Tests []DefHealthCheck `json:"tests"`
}

// DefHealthCheck holds JSON fields for a health check definition.
type DefHealthCheck struct {
	Label  string `json:"label"`
	Script string `json:"script"`
	Desc   string `json:"desc"`
}

// ResHealthCheck holds JSON fields for a health check result.
type ResHealthCheck struct {
	Label  string `json:"label"`
	Title  string `json:"desc"`
	Reason string `json:"reason"`
	Pass   bool   `json:"pass"`
	Start  int64  `json:"start"`
	End    int64  `json:"end"`
}

// HealthCheckHandler handles calling the default health-check scripts and
// returning the json-formatted results of each script.
func HealthCheckHandler(w http.ResponseWriter, r *http.Request, srcpath string) {
<<<<<<< HEAD
    hcResFp := path.Join(srcpath, resFileHealthCheck)
    // read specified tests from json definition
    fp := path.Join(srcpath, defFileHealthCheck)
    raw, err := ioutil.ReadFile(fp)
    if CheckError(err) {
        fmt.Fprintf(w, `{ "err": "`+err.Error()+`" }`)
        return
    }
    log.Debug("HealthCheckHandler", "resFileHealthCheck", string(raw))
=======
	hcResFp := path.Join(srcpath, resFileHealthCheck)
	// read specified tests from json definition
	fp := path.Join(srcpath, defFileHealthCheck)
	raw, err := ioutil.ReadFile(fp)
	if CheckError(err) {
		fmt.Fprintf(w, `{ "err": "`+err.Error()+`" }`)
		return
	}
	log.Info(string(raw))
>>>>>>> bcfb86d2

	var tests DefTests
	err = json.Unmarshal([]byte(raw), &tests)
	if CheckError(err) {
		fmt.Fprintf(w, `{ "err": "`+err.Error()+`" }`)
		return
	}

	// generate local memory struct to export results
	var results []ResHealthCheck
	for _, test := range tests.Tests {
		res := ResHealthCheck{Label: test.Label, Title: test.Desc}
		results = append(results, res)
	}
	// export empty result set first
	jsonRes, err := json.Marshal(results)
	err = ioutil.WriteFile(hcResFp, jsonRes, 0644)
	CheckError(err)

	// execute each script and format results for json
	for i, test := range tests.Tests {
		pass := true
		log.Info(test.Script + ": " + test.Desc)
		// execute script
		cmd := exec.Command("bash", test.Script)
		cmd.Dir = filepath.Dir(fp)
		var stdout, stderr bytes.Buffer
		cmd.Stdout = &stdout
		cmd.Stderr = &stderr
		start := time.Now().UnixNano() / 1e6

		// export results when test starts, timestamp
		results[i].Start = start
		jsonRes, err = json.Marshal(results)
		err = ioutil.WriteFile(hcResFp, jsonRes, 0644)
		CheckError(err)

		// start cmd timeout timer
		go func(idx int) {
			time.Sleep(healthCheckTimeout)
			if results[idx].End == 0 {
				// no match found by timeout, kill, throw err
				log.Error(tests.Tests[idx].Script + " exceeded timeout: " + healthCheckTimeout.String())
				log.Error("Terminating " + tests.Tests[idx].Script + "...")
				err := cmd.Process.Kill()
				CheckError(err)
			}
		}(i)

		err := cmd.Run()
		if CheckError(err) {
			// fail test for non-zero exit code
			pass = false
		}
		end := time.Now().UnixNano() / 1e6
		outStr, errStr := string(stdout.Bytes()), string(stderr.Bytes())
		if len(outStr) > 0 {
			log.Info(outStr)
		}
		if len(errStr) > 0 {
			// fail test when errors are written to stderr
			pass = false
			log.Error(errStr)
		}
		// format results
		result := strings.Replace((outStr + ` <b>` + errStr + `</b>`), "\n", "<br>", -1)
		result = strings.Replace(result, "\"", "\\\"", -1)

		// export results when test ends, timestamp
		results[i].End = end
		results[i].Pass = pass
		results[i].Reason = result
		jsonRes, err = json.Marshal(results)
		if CheckError(err) {
			fmt.Fprintf(w, `{ "err": %q }`, err.Error())
			return
		}
		log.Info(string(jsonRes))
		err = ioutil.WriteFile(hcResFp, jsonRes, 0644)
		CheckError(err)
	}

	// ensure all escaped correctly before writing to printf formatter
	fmt.Fprintf(w, string(jsonRes))
}<|MERGE_RESOLUTION|>--- conflicted
+++ resolved
@@ -45,17 +45,6 @@
 // HealthCheckHandler handles calling the default health-check scripts and
 // returning the json-formatted results of each script.
 func HealthCheckHandler(w http.ResponseWriter, r *http.Request, srcpath string) {
-<<<<<<< HEAD
-    hcResFp := path.Join(srcpath, resFileHealthCheck)
-    // read specified tests from json definition
-    fp := path.Join(srcpath, defFileHealthCheck)
-    raw, err := ioutil.ReadFile(fp)
-    if CheckError(err) {
-        fmt.Fprintf(w, `{ "err": "`+err.Error()+`" }`)
-        return
-    }
-    log.Debug("HealthCheckHandler", "resFileHealthCheck", string(raw))
-=======
 	hcResFp := path.Join(srcpath, resFileHealthCheck)
 	// read specified tests from json definition
 	fp := path.Join(srcpath, defFileHealthCheck)
@@ -64,8 +53,7 @@
 		fmt.Fprintf(w, `{ "err": "`+err.Error()+`" }`)
 		return
 	}
-	log.Info(string(raw))
->>>>>>> bcfb86d2
+	log.Debug("HealthCheckHandler", "resFileHealthCheck", string(raw))
 
 	var tests DefTests
 	err = json.Unmarshal([]byte(raw), &tests)
