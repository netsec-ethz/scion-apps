--- conflicted
+++ resolved
@@ -44,7 +44,7 @@
 }
 
 func GetCliIaDef() string {
-    return cliIaDef
+	return cliIaDef
 }
 
 // Makes interfaces sortable, by preferred name
@@ -55,7 +55,7 @@
 }
 
 func isInterfaceLocal(c net.Interface) bool {
-    return strings.HasPrefix(c.Name, "lo")
+	return strings.HasPrefix(c.Name, "lo")
 }
 
 func (c byPrefInterface) Len() int {
@@ -67,58 +67,29 @@
 }
 
 func (c byPrefInterface) Less(i, j int) bool {
-<<<<<<< HEAD
-    // sort "enp" interfaces first, then "lo", then alphabetically
-    if isInterfaceEnp(c[i]) && !isInterfaceEnp(c[j]) {
-        return true
-    }
-    if !isInterfaceEnp(c[i]) && isInterfaceEnp(c[j]) {
-        return false
-    }
-    if isInterfaceLocal(c[i]) && !isInterfaceLocal(c[j]) {
-        return true
-    }
-    if !isInterfaceLocal(c[i]) && isInterfaceLocal(c[j]) {
-        return false
-    }
-    return c[i].Name < c[j].Name
-=======
-	// sort "enp" interfaces first, then alphabetically
+	// sort "enp" interfaces first, then "lo", then alphabetically
 	if isInterfaceEnp(c[i]) && !isInterfaceEnp(c[j]) {
 		return true
 	}
 	if !isInterfaceEnp(c[i]) && isInterfaceEnp(c[j]) {
 		return false
 	}
+	if isInterfaceLocal(c[i]) && !isInterfaceLocal(c[j]) {
+		return true
+	}
+	if !isInterfaceLocal(c[i]) && isInterfaceLocal(c[j]) {
+		return false
+	}
 	return c[i].Name < c[j].Name
->>>>>>> bcfb86d2
 }
 
 // GenServerNodeDefaults creates server defaults for localhost testing
 func GenServerNodeDefaults(srcpath string) {
-<<<<<<< HEAD
-    serFp := path.Join(srcpath, cfgFileSerUser)
-    jsonBuf := []byte(`{ `)
-    json := []byte(`"bwtester": [{"name":"lo ` + serIaDef + `","isdas":"` +
-        serIaDef + `", "addr":"` + serDefAddr + `","port":` + serPortDefBwt +
-        `},{"name":"lo 2-ff00:0:222","isdas":"2-ff00:0:222", "addr":"127.0.0.22","port":30101}], `)
-    jsonBuf = append(jsonBuf, json...)
-    json = []byte(`"camerapp": [{"name":"localhost","isdas":"` +
-        serIaDef + `", "addr":"` + serDefAddr + `","port":` + serPortDefImg + `}], `)
-    jsonBuf = append(jsonBuf, json...)
-    json = []byte(`"sensorapp": [{"name":"localhost","isdas":"` +
-        serIaDef + `", "addr":"` + serDefAddr + `","port":` + serPortDefSen + `}] `)
-    jsonBuf = append(jsonBuf, json...)
-
-    jsonBuf = append(jsonBuf, []byte(` }`)...)
-    err := ioutil.WriteFile(serFp, jsonBuf, 0644)
-    CheckError(err)
-=======
 	serFp := path.Join(srcpath, cfgFileSerUser)
 	jsonBuf := []byte(`{ `)
-	json := []byte(`"bwtester": [{"name":"localhost","isdas":"` +
+	json := []byte(`"bwtester": [{"name":"lo ` + serIaDef + `","isdas":"` +
 		serIaDef + `", "addr":"` + serDefAddr + `","port":` + serPortDefBwt +
-		`},{"name":"test1","isdas":"2-ff00:0:222", "addr":"127.0.0.22","port":30101}], `)
+		`},{"name":"lo 2-ff00:0:222","isdas":"2-ff00:0:222", "addr":"127.0.0.22","port":30101}], `)
 	jsonBuf = append(jsonBuf, json...)
 	json = []byte(`"camerapp": [{"name":"localhost","isdas":"` +
 		serIaDef + `", "addr":"` + serDefAddr + `","port":` + serPortDefImg + `}], `)
@@ -130,7 +101,6 @@
 	jsonBuf = append(jsonBuf, []byte(` }`)...)
 	err := ioutil.WriteFile(serFp, jsonBuf, 0644)
 	CheckError(err)
->>>>>>> bcfb86d2
 }
 
 // GenClientNodeDefaults queries network interfaces and writes local client
