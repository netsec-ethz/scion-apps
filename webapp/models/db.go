--- conflicted
+++ resolved
@@ -34,23 +34,6 @@
 
 // LoadDB operates on the DB to load and/or migrate the database.
 func LoadDB() {
-<<<<<<< HEAD
-    createBwTestTable()
-    version := getUserVersion()
-    log.Info("Loading database version", "version", version)
-    // add successive migrations here
-    if version < 1 {
-        addColumn("bwtests", "Path TEXT")
-    }
-    if version < 2 {
-        addColumn("bwtests", "Log TEXT")
-    }
-    //set updated version
-    if version < bwDbVer {
-        setUserVersion(bwDbVer)
-        log.Info("Migrated to database version", "version", bwDbVer)
-    }
-=======
 	createBwTestTable()
 	version := getUserVersion()
 	log.Info("Loading database version", "version", version)
@@ -62,11 +45,10 @@
 		addColumn("bwtests", "Log TEXT")
 	}
 	//set updated version
-	if version != bwDbVer {
+	if version < bwDbVer {
 		setUserVersion(bwDbVer)
 		log.Info("Migrated to database version", "version", bwDbVer)
 	}
->>>>>>> bcfb86d2
 }
 
 func addColumn(table string, column string) {
