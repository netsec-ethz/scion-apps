--- conflicted
+++ resolved
@@ -348,19 +348,6 @@
 
 	// Store the infos of the last hop
 	var trhops []ReducedTrHopItem
-<<<<<<< HEAD
-	var cmdOutput, path, errors string
-
-	for i := 0; i < len(result); i++ {
-		hop := result[i]
-
-		inserted = hop.Inserted
-		actualDuration = hop.ActualDuration
-		cmdOutput = hop.CmdOutput
-		errors = hop.Error
-		path = hop.Path
-=======
->>>>>>> 260d0fa9
 
 	for i, hop := range result {
 		rth := ReducedTrHopItem{HopIa: hop.HopIa,
@@ -374,21 +361,12 @@
 		// append hops group at the end of each group
 		if (i+1) == len(result) || result[i+1].Inserted != hop.Inserted {
 			trg := TracerouteGraph{
-<<<<<<< HEAD
-				Inserted:       inserted,
-				ActualDuration: actualDuration,
-				TrHops:         trhops,
-				CmdOutput:      cmdOutput,
-				Error:          errors,
-				Path:           path}
-=======
 				Inserted:       hop.Inserted,
 				ActualDuration: hop.ActualDuration,
 				TrHops:         trhops,
 				CmdOutput:      hop.CmdOutput,
 				Error:          hop.Error,
 				Path:           hop.Path}
->>>>>>> 260d0fa9
 
 			graphEntries = append(graphEntries, trg)
 			trhops = nil
