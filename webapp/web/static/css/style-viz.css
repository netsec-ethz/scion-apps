/*
 * Copyright 2019 ETH Zurich
 *
 * Licensed under the Apache License, Version 2.0 (the "License");
 * you may not use this file except in compliance with the License.
 * You may obtain a copy of the License at
 *
 *   http://www.apache.org/licenses/LICENSE-2.0
 *
 * Unless required by applicable law or agreed to in writing, software
 * distributed under the License is distributed on an "AS IS" BASIS,
 * WITHOUT WARRANTIES OR CONDITIONS OF ANY KIND, either express or implied.
 * See the License for the specific language governing permissions and
 * limitations under the License.
 */

/*
body {
 font-family: Arial, sans-serif;
 background: #fefefe;
 width: 900px;
 margin: 0 auto;
}
*/

/* LINKS */
/*
a:link {
 color: blue;
 text-decoration: none;
}

a:hover {
 text-decoration: underline;
}
*/

/* PAGE PANEL LAYOUT */
#chart {
 position: relative;
}

#as-viz {
 position: absolute;
 top: 90px;
 width: 100%;
}

#title {
 position: absolute;
 font-size: 30px;
 font-weight: 100;
 top: 20px;
}

#info {
 position: absolute;
 font-size: 11px;
 top: 18px;
 width: 300px;
 right: 0px;
 line-height: 1.2;
}

#as-menu {
 font-size: 12px;
 padding: 5px;
}

#as-menu div {
 display: inline-block
}

#as-menu option {
 font-size: 12px
}

#row-paths {
 width: 900px;
 height: 500px;
 position: relative;
}

#tab-content-paths {
 width: 700px;
 height: 450px;
 border: 1px solid #ccc;
}

#cmd_config {
 font-size: 12px;
 width: 700px;
 height: 30px;
 padding: 2px;
 /* border: 1px solid #ccc; */
 position: relative;
}

#as-graphs {
 width: 700px;
 height: 450px;
 position: absolute;
}

#as-pathopt {
 font-size: 12px;
 width: 700px;
 height: 25px;
 padding: 4px;
 /* border: 1px solid #ccc; */
 position: absolute;
}

#as-pathtopo {
 width: 700px;
 height: 425px;
 top: 25px;
 /* border: 1px solid #ccc; */
 position: absolute;
}

#as-iflist {
 width: 200px;
 height: 450px;
 top: 42px;
 left: 700px;
 padding: 5px;
 border: 1px solid #ccc;
 position: absolute;
}

#as-astopo {
 width: 600px;
 height: 300px;
 border: 1px solid #ccc;
 position: absolute;
}

#as-svclist {
 width: 300px;
 height: 300px;
 left: 610px;
 padding-left: 10px;
 border: 1px solid #ccc;
 position: absolute;
}

#as-trclist, #as-crtlist {
 overflow-x: scroll;
 overflow-y: scroll;
 white-space: nowrap;
}

#as-trclist h2 {
 font-size: 18px;
 margin: 4px;
}

#as-crtlist h2 {
 font-size: 18px;
 margin: 4px;
}

/* AS TOPOLOGY DATA LIST */
#as-svclist {
 font-size: 12px;
 overflow: scroll;
 overflow-x: hidden;
}

#as-svclist table {
 font-size: 12px;
}

#as-svclist table th#key {
 width: 120px
}

#as-svclist table th#value {
 width: 120px
}

#as-svclist h2 {
 font-size: 14px;
 margin: 4px;
 text-align: center
}

#as-svclist tr:hover {
 cursor: pointer;
 background: lightgray;
}

#as-svclist tr {
 opacity: 1
}

/* PATH TOPOLOGY DATA LIST */
#as-iflist {
 font-size: 12px;
 overflow: auto;
 overflow-x: hidden;
}

#as-iflist h2 {
 font-size: 14px;
 margin: 4px;
 text-align: center
}

/* OPEN/CLOSE LISTS */
li.seg-type {
 font-weight: bold;
}

ul {
 padding-left: 1.2em;
}

ul.tree li {
 list-style-type: none;
 position: relative;
}

ul.tree li ul {
 display: none;
}

ul.tree li.open>ul {
 display: block;
}

ul.tree li a {
 color: black;
 text-decoration: none;
}

.path-text {
 color: white;
<<<<<<< HEAD
=======
 font-weight: bold;
>>>>>>> 260d0fa9
 padding-left: 5px; /* background shape */
 padding-right: 5px; /* background shape */
 border-radius: 10px; /* background shape */
}

<<<<<<< HEAD
.latency-text {
 color: purple;
 position: absolute;
 right: 0;
=======
.path-title-text {
 background-color: black;
}

.ia-select {
 width: 120px;
}

.ia-text {
 width: 120px;
}

.ia-addr {
 width: 125px;
}

.ia-port {
 width: 75px;
}

.as-args {
 width: 200px;
}

.as-secs {
 width: 45px;
>>>>>>> 260d0fa9
}

ul.tree li a:before {
 height: 1em;
 padding: 0 .1em;
 font-size: .8em;
 display: block;
 position: absolute;
 left: -1.3em;
 top: .2em;
}

/* AS TOPOLOGY GRAPH */
.link.as-peer {
 fill: "none";
 stroke: gray;
 stroke-width: 3px;
 stroke-dasharray: 5, 5;
 opacity: 0.50;
}

.link.as-core, .link.as-routing {
 fill: "none";
 stroke: gray;
 stroke-width: 6px;
 opacity: 0.50;
}

.link.as-parent, .link.as-child {
 fill: "none";
 stroke: gray;
 stroke-width: 3px;
 opacity: 0.50;
}

.link.as-in {
 /* invisible internal AS links */

}

/* G-MAP LOCATIONS */
#g-map {
 position: absolute;
 width: 100%;
 height: 100%;
}

/**
 * ------------------------------- Tabs --------------------------------
 */
#tabs {
 font-size: 14px;
}

.tabs li {
 list-style: none;
 display: inline;
}

.tabs a {
 padding: 5px 10px;
 display: inline-block;
 background: #666;
 color: #fff;
 text-decoration: none;
 border: 1px solid #66CCFF;
}

.tabs a.active {
 background: #fff;
 color: #000;
 font-weight: bold;
}

.nav-tabs {
 overflow-x: auto;
 overflow-y: hidden;
 display: -webkit-box;
 display: -moz-box;
}

.nav-tabs>li {
 float: none;
}<|MERGE_RESOLUTION|>--- conflicted
+++ resolved
@@ -237,21 +237,12 @@
 
 .path-text {
  color: white;
-<<<<<<< HEAD
-=======
  font-weight: bold;
->>>>>>> 260d0fa9
  padding-left: 5px; /* background shape */
  padding-right: 5px; /* background shape */
  border-radius: 10px; /* background shape */
 }
 
-<<<<<<< HEAD
-.latency-text {
- color: purple;
- position: absolute;
- right: 0;
-=======
 .path-title-text {
  background-color: black;
 }
@@ -278,7 +269,6 @@
 
 .as-secs {
  width: 45px;
->>>>>>> 260d0fa9
 }
 
 ul.tree li a:before {
