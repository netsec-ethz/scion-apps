--- conflicted
+++ resolved
@@ -53,17 +53,6 @@
 // a path among this set for each Write operation.
 // If the policy is nil, all paths are allowed.
 // If the selector is nil, a DefaultSelector is used.
-<<<<<<< HEAD
-func DialUDP(ctx context.Context, local netip.AddrPort, remote UDPAddr,
-	policy Policy, selector Selector) (Conn, error) {
-
-	host, err := getHost()
-	if err != nil {
-		return nil, err
-	}
-
-	local, err = defaultLocalAddr(local)
-=======
 func DialUDP(
 	ctx context.Context,
 	local netip.AddrPort,
@@ -71,19 +60,19 @@
 	opts ...ConnOptions,
 ) (Conn, error) {
 	o := applyConnOpts(opts)
-	local, err := defaultLocalAddr(local)
->>>>>>> 1e300df7
+
+	host, err := getHost()
+	if err != nil {
+		return nil, err
+	}
+
+	local, err = defaultLocalAddr(local)
 	if err != nil {
 		return nil, err
 	}
 	sn := snet.SCIONNetwork{
-<<<<<<< HEAD
 		Topology:    host.sciond,
-		SCMPHandler: scmpHandler{},
-=======
-		Topology:    host().sciond,
 		SCMPHandler: o.scmpHandler,
->>>>>>> 1e300df7
 	}
 	conn, err := sn.OpenRaw(ctx, net.UDPAddrFromAddrPort(local))
 	if err != nil {
@@ -181,18 +170,11 @@
 }
 
 func (c *dialedConn) GetPath() *Path {
-<<<<<<< HEAD
 	return c.GetPathWithCtx(context.TODO())
 }
 
 func (c *dialedConn) GetPathWithCtx(ctx context.Context) *Path {
-	if c.selector == nil {
-		return nil
-	}
 	return c.selector.Path(ctx)
-=======
-	return c.selector.Path()
->>>>>>> 1e300df7
 }
 
 func (c *dialedConn) RemoteAddr() net.Addr {
