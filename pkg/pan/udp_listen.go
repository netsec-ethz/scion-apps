// Copyright 2021 ETH Zurich
//
// Licensed under the Apache License, Version 2.0 (the "License");
// you may not use this file except in compliance with the License.
// You may obtain a copy of the License at
//
//   http://www.apache.org/licenses/LICENSE-2.0
//
// Unless required by applicable law or agreed to in writing, software
// distributed under the License is distributed on an "AS IS" BASIS,
// WITHOUT WARRANTIES OR CONDITIONS OF ANY KIND, either express or implied.
// See the License for the specific language governing permissions and
// limitations under the License.

package pan

import (
	"context"
	"errors"
	"fmt"
	"net"
	"net/netip"
	"os"
	"sync"
	"time"

	"github.com/scionproto/scion/pkg/snet"
)

var errBadDstAddress error = errors.New("dst address not a UDPAddr")

// ReplySelector controls the reply path in a **listening** socket. Stateful.
type ReplySelector interface {
	// Path selects the path for the next packet to remote.
	// Invoked for each packet sent with WriteTo.
	Path(ctx context.Context, remote UDPAddr) *Path
	// Initialize the selector.
	// Invoked once during the creation of a ListenConn.
	Initialize(local UDPAddr)
	// Record a path used by the remote for a packet received.
	// Invoked whenever a packet is received.
	// The path is reversed, i.e. it's the path from here to remote.
	Record(remote UDPAddr, path *Path)
	// PathDown is called whenever an SCMP down notification is received on any
	// connection so that the selector can adapt its path choice. The down
	// notification may be for unrelated paths not used by this selector.
	PathDown(PathFingerprint, PathInterface)
	Close() error
}

type ListenConn interface {
	net.PacketConn
	// ReadFromVia reads a message and returns the (return-)path via which the
	// message was received.
	ReadFromVia(b []byte) (int, UDPAddr, *Path, error)
	// WriteToWithCtx writes a message to the remote address using a path from
	// the path selector. ctx is passed to the path selector where it can
	// provide additional user-defined information, e.g., whether the packet is
	// urgent or not.
	WriteToWithCtx(ctx context.Context, b []byte, dst net.Addr) (n int, err error)
	// WriteToVia writes a message to the remote address via the given path.
	// This bypasses selector used for WriteTo.
	WriteToVia(b []byte, dst UDPAddr, path *Path) (int, error)
}

func ListenUDP(
	ctx context.Context,
	local netip.AddrPort,
	opts ...ListenConnOptions,
) (ListenConn, error) {
	o := apply(opts)

	host, err := getHost()
	if err != nil {
		return nil, err
	}

	local, err = defaultLocalAddr(local)
	if err != nil {
		return nil, err
	}

	stats.subscribe(o.selector)
	sn := snet.SCIONNetwork{
<<<<<<< HEAD
		Topology:    host.sciond,
		SCMPHandler: scmpHandler{},
=======
		Topology:    host().sciond,
		SCMPHandler: o.scmpHandler,
>>>>>>> 1e300df7
	}
	conn, err := sn.OpenRaw(ctx, net.UDPAddrFromAddrPort(local))
	if err != nil {
		return nil, err
	}
	ipport := conn.LocalAddr().(*net.UDPAddr).AddrPort()
	localUDPAddr := UDPAddr{
		IA:   host.ia,
		IP:   ipport.Addr(),
		Port: ipport.Port(),
	}
	o.selector.Initialize(localUDPAddr)

	if len(os.Getenv("SCION_GO_INTEGRATION")) > 0 {
		fmt.Printf("Listening addr=%s\n", localUDPAddr)
	}

	return &listenConn{
		baseUDPConn: baseUDPConn{
			raw: conn,
		},
		local:    localUDPAddr,
		selector: o.selector,
	}, nil
}

type ListenConnOptions func(*listenConnOptions)

// WithListenSCMPHandler sets the SCMP handler for the ListenConn.
func WithListenSCMPHandler(handler snet.SCMPHandler) ListenConnOptions {
	return func(o *listenConnOptions) {
		if handler == nil {
			panic("nil SCMP handler not allowed")
		}
		o.scmpHandler = handler
	}
}

// WithReplySelector sets the reply path selector for the ListenConn.
func WithReplySelector(selector ReplySelector) ListenConnOptions {
	return func(o *listenConnOptions) {
		if selector == nil {
			panic("nil selector not allowed")
		}
		o.selector = selector
	}
}

type listenConnOptions struct {
	scmpHandler snet.SCMPHandler
	selector    ReplySelector
}

func apply(opts []ListenConnOptions) listenConnOptions {
	o := listenConnOptions{
		scmpHandler: DefaultSCMPHandler{},
		selector:    NewDefaultReplySelector(),
	}
	for _, opt := range opts {
		if opt != nil {
			opt(&o)
		}
	}
	return o
}

type listenConn struct {
	baseUDPConn

	local    UDPAddr
	selector ReplySelector
}

func (c *listenConn) LocalAddr() net.Addr {
	return c.local
}

func (c *listenConn) ReadFrom(b []byte) (int, net.Addr, error) {
	n, remote, _, err := c.ReadFromVia(b)
	return n, remote, err
}

func (c *listenConn) ReadFromVia(b []byte) (int, UDPAddr, *Path, error) {
	n, remote, fwPath, err := c.baseUDPConn.readMsg(b)
	if err != nil {
		return n, UDPAddr{}, nil, err
	}
	path, err := reversePathFromForwardingPath(remote.IA, c.local.IA, fwPath)
	c.selector.Record(remote, path)
	return n, remote, path, err
}

func (c *listenConn) WriteTo(b []byte, dst net.Addr) (int, error) {
	return c.WriteToWithCtx(context.TODO(), b, dst)
}

func (c *listenConn) WriteToWithCtx(ctx context.Context, b []byte, dst net.Addr) (n int, err error) {
	sdst, ok := dst.(UDPAddr)
	if !ok {
		return 0, errBadDstAddress
	}
	var path *Path
	if c.local.IA != sdst.IA {
		path = c.selector.Path(ctx, sdst)
		if path == nil {
			return 0, errNoPathTo(sdst.IA)
		}
	}
	return c.WriteToVia(b, sdst, path)
}

func (c *listenConn) WriteToVia(b []byte, dst UDPAddr, path *Path) (int, error) {
	return c.baseUDPConn.writeMsg(c.local, dst, path, b)
}

func (c *listenConn) Close() error {
	stats.unsubscribe(c.selector)
	// FIXME: multierror!
	_ = c.selector.Close()
	return c.baseUDPConn.Close()
}

type DefaultReplySelector struct {
	mtx     sync.RWMutex
	remotes map[UDPAddr]remoteEntry
}

func NewDefaultReplySelector() *DefaultReplySelector {
	return &DefaultReplySelector{
		remotes: make(map[UDPAddr]remoteEntry),
	}
}

func (s *DefaultReplySelector) Initialize(local UDPAddr) {
}

func (s *DefaultReplySelector) Path(_ context.Context, remote UDPAddr) *Path {
	s.mtx.RLock()
	defer s.mtx.RUnlock()
	r, ok := s.remotes[remote]
	if !ok || len(r.paths) == 0 {
		return nil
	}
	return r.paths[0]
}

func (s *DefaultReplySelector) Record(remote UDPAddr, path *Path) {
	if path == nil {
		return
	}

	s.mtx.Lock()
	defer s.mtx.Unlock()

	r := s.remotes[remote]
	r.seen = time.Now()
	r.paths.insert(path, defaultSelectorMaxReplyPaths)
	s.remotes[remote] = r
}

func (s *DefaultReplySelector) PathDown(PathFingerprint, PathInterface) {
	// TODO failover.
}

func (s *DefaultReplySelector) Close() error {
	return nil
}

type remoteEntry struct {
	paths pathsMRU
	seen  time.Time
}

// pathsMRU is a list tracking the most recently used (inserted) path
type pathsMRU []*Path

func (p *pathsMRU) insert(path *Path, maxEntries int) {
	paths := *p
	i := 0
	for ; i < len(paths); i++ {
		if paths[i].Fingerprint == path.Fingerprint {
			break
		}
	}
	if i == len(paths) {
		if len(paths) < maxEntries {
			*p = append(paths, nil)
			paths = *p
		} else {
			i = len(paths) - 1 // overwrite least recently used
		}
	}
	paths[i] = path

	// move most-recently-used to front
	if i != 0 {
		pi := paths[i]
		copy(paths[1:i+1], paths[0:i])
		paths[0] = pi
	}
}<|MERGE_RESOLUTION|>--- conflicted
+++ resolved
@@ -82,13 +82,8 @@
 
 	stats.subscribe(o.selector)
 	sn := snet.SCIONNetwork{
-<<<<<<< HEAD
 		Topology:    host.sciond,
-		SCMPHandler: scmpHandler{},
-=======
-		Topology:    host().sciond,
 		SCMPHandler: o.scmpHandler,
->>>>>>> 1e300df7
 	}
 	conn, err := sn.OpenRaw(ctx, net.UDPAddrFromAddrPort(local))
 	if err != nil {
