package main

import (
	"encoding/json"
	"fmt"
	"github.com/netsec-ethz/scion-apps/ssh/scionutils"
	"github.com/scionproto/scion/go/lib/pathpol"
	"github.com/scionproto/scion/go/lib/sciond"
	"io/ioutil"
	golog "log"
	"net"
	"os"
	"os/user"
	"strconv"
	"strings"

	"golang.org/x/crypto/ssh/terminal"

	"gopkg.in/alecthomas/kingpin.v2"

	scionlog "github.com/scionproto/scion/go/lib/log"

	"github.com/netsec-ethz/scion-apps/ssh/client/clientconfig"
	"github.com/netsec-ethz/scion-apps/ssh/client/ssh"
	"github.com/netsec-ethz/scion-apps/ssh/config"
	"github.com/netsec-ethz/scion-apps/ssh/utils"

	log "github.com/inconshreveable/log15"
)

var (
	// Connection
	serverAddress = kingpin.Arg("host-address", "Server SCION address (without the port)").Required().String()
	runCommand    = kingpin.Arg("command", "Command to run (empty for pty)").Strings()
	port          = kingpin.Flag("port", "The server's port").Default("0").Short('p').Uint16()
	localForward  = kingpin.Flag("local-forward", "Forward remote address connections to listening port. Format: listening_port:remote_address").Short('L').String()
	options       = kingpin.Flag("option", "Set an option").Short('o').Strings()
	configFiles   = kingpin.Flag("config", "Configuration files").Short('c').Default("/etc/ssh/ssh_config", "~/.ssh/config").Strings()
<<<<<<< HEAD
	xDead         = kingpin.Flag("x-dead", "Placeholder for SCP support").Short('x').Default("false").Bool()
	clientAddrStr = kingpin.Flag("client-address", "SCION address of the client").Default("").String()
	policyFile    = kingpin.Flag("policy-file", "Path to the JSON policy file").Default("").String()
	policyName    = kingpin.Flag("policy-name", "Name of policy to be applied.").Default("").String()
	pathSelection = kingpin.Flag("selection", "Path selection mode").Default("arbitrary").Enum("static", "arbitrary", "random", "round-robin")
=======
>>>>>>> f73dfa39

	// TODO: additional file paths
	knownHostsFile = kingpin.Flag("known-hosts", "File where known hosts are stored").ExistingFile()
	identityFile   = kingpin.Flag("identity", "Identity (private key) file").Short('i').ExistingFile()

	loginName    = kingpin.Flag("login-name", "Username to login with").String()
	clientCCAddr *snet.Addr
)

// PromptPassword prompts the user for a password to authenticate with.
func PromptPassword() (secret string, err error) {
	fmt.Printf("Password: ")
	password, _ := terminal.ReadPassword(0)
	fmt.Println()
	return string(password), nil
}

// PromptAcceptHostKey prompts the user to accept or reject the given host key.
func PromptAcceptHostKey(hostname string, remote net.Addr, publicKey string) bool {
	for {
		fmt.Printf("Key fingerprint SHA256 is: %s do you recognize it? (y/n) ", publicKey)
		var answer string
		fmt.Scanln(&answer)
		answer = strings.ToLower(answer)
		if strings.HasPrefix(answer, "y") {
			fmt.Printf("Alright, adding %s to the list of known hosts", publicKey)
			return true
		} else if strings.HasPrefix(answer, "n") {
			return false
		} else {
			fmt.Printf("Not a valid answer. Try again")
		}
	}
}

func setConfIfNot(conf *clientconfig.ClientConfig, name string, value, not interface{}) bool {
	res, err := config.SetIfNot(conf, name, value, not)
	if err != nil {
		golog.Panicf("Error setting option %s to %v: %v", name, value, err)
	}
	return res
}

func createConfig() *clientconfig.ClientConfig {
	conf := clientconfig.Create()

	for _, configFile := range *configFiles {
		updateConfigFromFile(conf, configFile)
	}

	for _, option := range *options {
		err := config.UpdateFromString(conf, option)
		if err != nil {
			log.Debug("Error updating config from --option flag: %v", err)
		}
	}

	setConfIfNot(conf, "Port", *port, 0)
	setConfIfNot(conf, "HostAddress", *serverAddress, "")
	setConfIfNot(conf, "IdentityFile", *identityFile, "")
	setConfIfNot(conf, "LocalForward", *localForward, "")
	setConfIfNot(conf, "User", *loginName, "")
	setConfIfNot(conf, "KnownHostsFile", *knownHostsFile, "")

	return conf
}

func updateConfigFromFile(conf *clientconfig.ClientConfig, pth string) {
	err := config.UpdateFromFile(conf, utils.ParsePath(pth))
	if err != nil {
		if !os.IsNotExist(err) {
			golog.Panicf("Error updating config from file %s: %v", pth, err)
		}
	}
}

func main() {
	kingpin.Parse()
	dir, _ := os.Getwd()
	scionlog.SetupLogFile("ssh-client", dir, "trace", 10, 10, 100, 0)

	conf := createConfig()

	localUser, err := user.Current()
	if err != nil {
		golog.Panicf("Can't find current user: %s", err)
	}

<<<<<<< HEAD
	if *clientAddrStr == "" { //connect via default.sock, used for running on scionlab AS
		clientCCAddr, err = scionutil.GetLocalhost()
		if err != nil {
			golog.Panicf("Can't get localhost: %v", err)
		}
		err = scionutil.InitSCION(clientCCAddr)
		if err != nil {
			golog.Panicf("Error initializing SCION: %v", err)
		}
	} else { // for local topologies, used client address from command line
		clientCCAddr, err = snet.AddrFromString(*clientAddrStr)
		if err != nil {
			golog.Panicf("Cannot get client local address from string: %v", err)
		}
		sciondPath := sciond.GetDefaultSCIONDPath(&clientCCAddr.IA)
		err = snet.Init(clientCCAddr.IA, sciondPath, scionutil.GetDefaultDispatcher())
		if err != nil {
			golog.Panicf("Error initializing SCION: %v", err)
		}
	}

	err = squic.Init(utils.ParsePath(conf.QUICKeyPath), utils.ParsePath(conf.QUICCertificatePath))
	if err != nil {
		golog.Panicf("Error initializing SQUIC: %v", err)
	}

=======
>>>>>>> f73dfa39
	verifyNewKeyHandler := PromptAcceptHostKey
	if conf.StrictHostKeyChecking == "yes" {
		verifyNewKeyHandler = func(hostname string, remote net.Addr, key string) bool {
			return false
		}
	}

	remoteUsername := conf.User
	if remoteUsername == "" {
		remoteUsername = localUser.Username
	}
	var policyMap pathpol.PolicyMap
	var policy *pathpol.Policy
	if *policyFile != "" {
		file, err := ioutil.ReadFile(*policyFile)
		if err != nil {
			golog.Panicf("Cannot read policy file: %v", err)
		}
		err = json.Unmarshal(file, &policyMap)
		if err != nil {
			golog.Panicf("Cannot unmarshal policy form file: %v", err)
		}
		extPolicy, policyExists := policyMap[*policyName]

		if !policyExists {
			golog.Panicf("No policy with name %s exists", *policyName)
		}
		policy = extPolicy.Policy
	}
	appConf, err := scionutils.NewPathAppConf(policy, *pathSelection)
	if err != nil {
		golog.Panicf("Invalid application config: %v", err)
	}

	sshClient, err := ssh.Create(remoteUsername, conf, PromptPassword, verifyNewKeyHandler, appConf)
	if err != nil {
		golog.Panicf("Error creating ssh client: %v", err)
	}

	serverAddress := fmt.Sprintf("%s:%v", conf.HostAddress, conf.Port)

	err = sshClient.Connect(*clientAddrStr, serverAddress)
	if err != nil {
		golog.Panicf("Error connecting: %v", err)
	}
	defer sshClient.CloseSession()

	if conf.LocalForward != "" {
		localForward := strings.SplitN(conf.LocalForward, ":", 2)

		port, err := strconv.ParseUint(localForward[0], 10, 16)
		if err != nil {
			golog.Panicf("Error parsing forwarding port: %v", err)
		}

		err = sshClient.StartTunnel(uint16(port), localForward[1])
		if err != nil {
			golog.Panicf("Error starting tunnel: %v", err)
		}
	}

	// TODO Don't just join those!
	runCommand := strings.Join((*runCommand)[:], " ")

	if runCommand == "" {
		err = sshClient.Shell()
		if err != nil {
			golog.Panicf("Error starting shell: %v", err)
		}
	} else {
		log.Debug("Running command: %s", runCommand)

		err = sshClient.ConnectPipes(os.Stdin, os.Stdout)
		if err != nil {
			golog.Panicf("Error connecting pipes: %v", err)
		}

		err = sshClient.StartSession(runCommand)
		if err != nil {
			golog.Panicf("Error running command: %v", err)
		}

		err = sshClient.WaitSession()
		if err != nil {
			golog.Panicf("Error waiting for command to complete: %v", err)
		}
	}
}<|MERGE_RESOLUTION|>--- conflicted
+++ resolved
@@ -3,9 +3,6 @@
 import (
 	"encoding/json"
 	"fmt"
-	"github.com/netsec-ethz/scion-apps/ssh/scionutils"
-	"github.com/scionproto/scion/go/lib/pathpol"
-	"github.com/scionproto/scion/go/lib/sciond"
 	"io/ioutil"
 	golog "log"
 	"net"
@@ -14,18 +11,18 @@
 	"strconv"
 	"strings"
 
+	log "github.com/inconshreveable/log15"
 	"golang.org/x/crypto/ssh/terminal"
-
 	"gopkg.in/alecthomas/kingpin.v2"
 
 	scionlog "github.com/scionproto/scion/go/lib/log"
+	"github.com/scionproto/scion/go/lib/pathpol"
 
 	"github.com/netsec-ethz/scion-apps/ssh/client/clientconfig"
 	"github.com/netsec-ethz/scion-apps/ssh/client/ssh"
 	"github.com/netsec-ethz/scion-apps/ssh/config"
+	"github.com/netsec-ethz/scion-apps/ssh/scionutils"
 	"github.com/netsec-ethz/scion-apps/ssh/utils"
-
-	log "github.com/inconshreveable/log15"
 )
 
 var (
@@ -36,21 +33,15 @@
 	localForward  = kingpin.Flag("local-forward", "Forward remote address connections to listening port. Format: listening_port:remote_address").Short('L').String()
 	options       = kingpin.Flag("option", "Set an option").Short('o').Strings()
 	configFiles   = kingpin.Flag("config", "Configuration files").Short('c').Default("/etc/ssh/ssh_config", "~/.ssh/config").Strings()
-<<<<<<< HEAD
-	xDead         = kingpin.Flag("x-dead", "Placeholder for SCP support").Short('x').Default("false").Bool()
-	clientAddrStr = kingpin.Flag("client-address", "SCION address of the client").Default("").String()
 	policyFile    = kingpin.Flag("policy-file", "Path to the JSON policy file").Default("").String()
 	policyName    = kingpin.Flag("policy-name", "Name of policy to be applied.").Default("").String()
 	pathSelection = kingpin.Flag("selection", "Path selection mode").Default("arbitrary").Enum("static", "arbitrary", "random", "round-robin")
-=======
->>>>>>> f73dfa39
 
 	// TODO: additional file paths
 	knownHostsFile = kingpin.Flag("known-hosts", "File where known hosts are stored").ExistingFile()
 	identityFile   = kingpin.Flag("identity", "Identity (private key) file").Short('i').ExistingFile()
 
-	loginName    = kingpin.Flag("login-name", "Username to login with").String()
-	clientCCAddr *snet.Addr
+	loginName = kingpin.Flag("login-name", "Username to login with").String()
 )
 
 // PromptPassword prompts the user for a password to authenticate with.
@@ -123,7 +114,7 @@
 func main() {
 	kingpin.Parse()
 	dir, _ := os.Getwd()
-	scionlog.SetupLogFile("ssh-client", dir, "trace", 10, 10, 100, 0)
+	scionlog.SetupLogFile("ssh-client", dir, "trace", 10, 10, 100, 0, false)
 
 	conf := createConfig()
 
@@ -132,35 +123,6 @@
 		golog.Panicf("Can't find current user: %s", err)
 	}
 
-<<<<<<< HEAD
-	if *clientAddrStr == "" { //connect via default.sock, used for running on scionlab AS
-		clientCCAddr, err = scionutil.GetLocalhost()
-		if err != nil {
-			golog.Panicf("Can't get localhost: %v", err)
-		}
-		err = scionutil.InitSCION(clientCCAddr)
-		if err != nil {
-			golog.Panicf("Error initializing SCION: %v", err)
-		}
-	} else { // for local topologies, used client address from command line
-		clientCCAddr, err = snet.AddrFromString(*clientAddrStr)
-		if err != nil {
-			golog.Panicf("Cannot get client local address from string: %v", err)
-		}
-		sciondPath := sciond.GetDefaultSCIONDPath(&clientCCAddr.IA)
-		err = snet.Init(clientCCAddr.IA, sciondPath, scionutil.GetDefaultDispatcher())
-		if err != nil {
-			golog.Panicf("Error initializing SCION: %v", err)
-		}
-	}
-
-	err = squic.Init(utils.ParsePath(conf.QUICKeyPath), utils.ParsePath(conf.QUICCertificatePath))
-	if err != nil {
-		golog.Panicf("Error initializing SQUIC: %v", err)
-	}
-
-=======
->>>>>>> f73dfa39
 	verifyNewKeyHandler := PromptAcceptHostKey
 	if conf.StrictHostKeyChecking == "yes" {
 		verifyNewKeyHandler = func(hostname string, remote net.Addr, key string) bool {
@@ -202,7 +164,7 @@
 
 	serverAddress := fmt.Sprintf("%s:%v", conf.HostAddress, conf.Port)
 
-	err = sshClient.Connect(*clientAddrStr, serverAddress)
+	err = sshClient.Connect(serverAddress)
 	if err != nil {
 		golog.Panicf("Error connecting: %v", err)
 	}
